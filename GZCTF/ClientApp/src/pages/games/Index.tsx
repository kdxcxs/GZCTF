--- conflicted
+++ resolved
@@ -1,13 +1,8 @@
 import { FC, useState } from 'react'
 import { SimpleGrid, Stack, Tabs, useMantineTheme } from '@mantine/core'
 import { mdiFlag, mdiPackageVariantClosed, mdiProgressClock } from '@mdi/js'
-<<<<<<< HEAD
 import { Icon } from '@mdi/react'
-import api from '../../Api'
-=======
-import Icon from '@mdi/react'
 import api, { BasicGameInfoModel } from '../../Api'
->>>>>>> de5e6302
 import GameCard from '../../components/GameCard'
 import IconTabs from '../../components/IconTabs'
 import WithNavBar from '../../components/WithNavbar'
