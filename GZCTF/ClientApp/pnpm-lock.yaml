lockfileVersion: 5.4

specifiers:
  '@babel/core': ^7.19.6
  '@babel/eslint-parser': ^7.19.1
<<<<<<< HEAD
  '@emotion/react': ^11.10.4
  '@mantine/carousel': ^5.5.6
  '@mantine/core': ^5.5.6
  '@mantine/dates': ^5.5.6
  '@mantine/dropzone': ^5.5.6
  '@mantine/form': ^5.5.6
  '@mantine/hooks': ^5.5.6
  '@mantine/modals': ^5.5.6
  '@mantine/notifications': ^5.5.6
=======
  '@emotion/react': ^11.10.5
  '@mantine/carousel': ^5.6.4
  '@mantine/core': ^5.6.4
  '@mantine/dates': ^5.6.4
  '@mantine/dropzone': ^5.6.4
  '@mantine/form': ^5.6.4
  '@mantine/hooks': ^5.6.4
  '@mantine/modals': ^5.6.4
  '@mantine/notifications': ^5.6.4
>>>>>>> a3f56e7a
  '@mdi/js': ^7.0.96
  '@mdi/react': ^1.6.1
  '@microsoft/signalr': ^6.0.10
  '@nabla/vite-plugin-eslint': ^1.4.1
  '@trivago/prettier-plugin-sort-imports': ^3.4.0
  '@types/katex': ^0.14.0
  '@types/marked': ^4.0.7
<<<<<<< HEAD
  '@types/node': 18.11.2
  '@types/prismjs': ^1.26.0
  '@types/react': ^18.0.21
  '@types/react-dom': ^18.0.6
  '@typescript-eslint/eslint-plugin': ^5.40.1
  '@typescript-eslint/parser': ^5.40.1
  '@vitejs/plugin-react': ^2.1.0
=======
  '@types/node': 18.11.9
  '@types/prismjs': ^1.26.0
  '@types/react': ^18.0.24
  '@types/react-dom': ^18.0.8
  '@typescript-eslint/eslint-plugin': ^5.42.0
  '@typescript-eslint/parser': ^5.42.0
  '@vitejs/plugin-react': ^2.2.0
>>>>>>> a3f56e7a
  axios: ^1.1.3
  babel-plugin-prismjs: ^2.1.0
  dayjs: ^1.11.6
  echarts: ^5.4.0
  echarts-for-react: ^3.0.2
  embla-carousel: 7.0.4
  embla-carousel-autoplay: ^7.0.4
  embla-carousel-react: ^7.0.4
  eslint: 8.26.0
  form-data: ~4.0.0
  katex: ^0.16.3
  lodash: ^4.17.21
  marked: ^4.2.1
  prettier: ~2.7.1
  prismjs: ^1.29.0
  react: ^18.2.0
  react-dom: ^18.2.0
<<<<<<< HEAD
  react-router: ^6.4.2
  react-router-dom: ^6.4.2
  rollup: ^3.2.3
  swagger-typescript-api: ^10.0.2
=======
  react-router: ^6.4.3
  react-router-dom: ^6.4.3
  rollup: ^3.2.5
  swagger-typescript-api: ^11.1.2
>>>>>>> a3f56e7a
  swr: ^1.3.0
  tslib: ^2.4.1
  typescript: 4.8.4
<<<<<<< HEAD
  vite: ^3.1.8
  vite-plugin-pages: ^0.27.0
=======
  vite: ^3.2.2
  vite-plugin-pages: ^0.27.1
>>>>>>> a3f56e7a
  vite-plugin-prismjs: ^0.0.8
  vite-plugin-webfont-dl: ^3.4.0
  vite-tsconfig-paths: ^3.5.2

dependencies:
<<<<<<< HEAD
  '@babel/core': 7.19.3
  '@emotion/react': 11.10.4_bjroym7kxlcs2vvwnej4p3gzwu
  '@mantine/carousel': 5.5.6_n4vvd5nwgm4cucka3ieoxf47je
  '@mantine/core': 5.5.6_z36jufckjfo2jsxaghebvb4a4u
  '@mantine/dates': 5.5.6_y7gnkoq3emdmaufmncuutzpnk4
  '@mantine/dropzone': 5.5.6_nk56ahukuhsackdj7lcgblh5he
  '@mantine/form': 5.5.6_react@18.2.0
  '@mantine/hooks': 5.5.6_react@18.2.0
  '@mantine/modals': 5.5.6_nk56ahukuhsackdj7lcgblh5he
  '@mantine/notifications': 5.5.6_nk56ahukuhsackdj7lcgblh5he
=======
  '@babel/core': 7.19.6
  '@emotion/react': 11.10.5_5ihuxrpe4zse4p4tf6ubxcyzuu
  '@mantine/carousel': 5.6.4_kskdhsai3hxyxvrgjvcvhd4o5q
  '@mantine/core': 5.6.4_dofnduuwep2xienneezhxbckna
  '@mantine/dates': 5.6.4_c3jewe6locncytl5crp5ve3mju
  '@mantine/dropzone': 5.6.4_mnflu4np7yhfcktls2ui4x6rdi
  '@mantine/form': 5.6.4_react@18.2.0
  '@mantine/hooks': 5.6.4_react@18.2.0
  '@mantine/modals': 5.6.4_mnflu4np7yhfcktls2ui4x6rdi
  '@mantine/notifications': 5.6.4_mnflu4np7yhfcktls2ui4x6rdi
>>>>>>> a3f56e7a
  '@mdi/js': 7.0.96
  '@mdi/react': 1.6.1
  '@microsoft/signalr': 6.0.10
  dayjs: 1.11.6
  echarts: 5.4.0
  echarts-for-react: 3.0.2_echarts@5.4.0+react@18.2.0
  embla-carousel: 7.0.4
  embla-carousel-autoplay: 7.0.4_embla-carousel@7.0.4
  embla-carousel-react: 7.0.4_react@18.2.0
  katex: 0.16.3
  marked: 4.2.1
  prismjs: 1.29.0
  react: 18.2.0
  react-dom: 18.2.0_react@18.2.0
  react-router: 6.4.3_react@18.2.0
  react-router-dom: 6.4.3_biqbaboplfbrettd7655fr4n2y
  swr: 1.3.0_react@18.2.0
  vite-tsconfig-paths: 3.5.2_vite@3.2.2

devDependencies:
  '@babel/eslint-parser': 7.19.1_lz6pjk7mo2w5fzem2eded7dzpy
  '@nabla/vite-plugin-eslint': 1.4.1_eslint@8.26.0+vite@3.2.2
  '@trivago/prettier-plugin-sort-imports': 3.4.0_prettier@2.7.1
  '@types/katex': 0.14.0
  '@types/marked': 4.0.7
<<<<<<< HEAD
  '@types/node': 18.11.2
  '@types/prismjs': 1.26.0
  '@types/react': 18.0.21
  '@types/react-dom': 18.0.6
  '@typescript-eslint/eslint-plugin': 5.40.1_ukgdydjtebaxmxfqp5v5ulh64y
  '@typescript-eslint/parser': 5.40.1_z4bbprzjrhnsfa24uvmcbu7f5q
  '@vitejs/plugin-react': 2.1.0_vite@3.1.8
=======
  '@types/node': 18.11.9
  '@types/prismjs': 1.26.0
  '@types/react': 18.0.24
  '@types/react-dom': 18.0.8
  '@typescript-eslint/eslint-plugin': 5.42.0_6xw5wg2354iw4zujk2f3vyfrzu
  '@typescript-eslint/parser': 5.42.0_wyqvi574yv7oiwfeinomdzmc3m
  '@vitejs/plugin-react': 2.2.0_vite@3.2.2
>>>>>>> a3f56e7a
  axios: 1.1.3
  babel-plugin-prismjs: 2.1.0_prismjs@1.29.0
  eslint: 8.26.0
  form-data: 4.0.0
  lodash: 4.17.21
  prettier: 2.7.1
<<<<<<< HEAD
  rollup: 3.2.3
  swagger-typescript-api: 10.0.2
  tslib: 2.4.0
  typescript: 4.8.4
  vite: 3.1.8
  vite-plugin-pages: 0.27.0_vite@3.1.8
=======
  rollup: 3.2.5
  swagger-typescript-api: 11.1.2
  tslib: 2.4.1
  typescript: 4.8.4
  vite: 3.2.2
  vite-plugin-pages: 0.27.1_vite@3.2.2
>>>>>>> a3f56e7a
  vite-plugin-prismjs: 0.0.8_prismjs@1.29.0
  vite-plugin-webfont-dl: 3.4.0_vite@3.2.2

packages:

  /@ampproject/remapping/2.2.0:
    resolution: {integrity: sha512-qRmjj8nj9qmLTQXXmaR1cck3UXSRMPrbsLJAasZpF+t3riI71BXed5ebIOYwQntykeZuhjsdweEc9BxH5Jc26w==}
    engines: {node: '>=6.0.0'}
    dependencies:
      '@jridgewell/gen-mapping': 0.1.1
      '@jridgewell/trace-mapping': 0.3.17

  /@babel/code-frame/7.18.6:
    resolution: {integrity: sha512-TDCmlK5eOvH+eH7cdAFlNXeVJqWIQ7gW9tY1GJIpUtFb6CmjVyq2VM3u71bOyR8CRihcCgMUYoDNyLXao3+70Q==}
    engines: {node: '>=6.9.0'}
    dependencies:
      '@babel/highlight': 7.18.6

  /@babel/compat-data/7.20.1:
    resolution: {integrity: sha512-EWZ4mE2diW3QALKvDMiXnbZpRvlj+nayZ112nK93SnhqOtpdsbVD4W+2tEoT3YNBAG9RBR0ISY758ZkOgsn6pQ==}
    engines: {node: '>=6.9.0'}

  /@babel/core/7.17.8:
    resolution: {integrity: sha512-OdQDV/7cRBtJHLSOBqqbYNkOcydOgnX59TZx4puf41fzcVtN3e/4yqY8lMQsK+5X2lJtAdmA+6OHqsj1hBJ4IQ==}
    engines: {node: '>=6.9.0'}
    dependencies:
      '@ampproject/remapping': 2.2.0
      '@babel/code-frame': 7.18.6
      '@babel/generator': 7.17.7
      '@babel/helper-compilation-targets': 7.20.0_@babel+core@7.17.8
      '@babel/helper-module-transforms': 7.19.6
      '@babel/helpers': 7.20.1
      '@babel/parser': 7.18.9
      '@babel/template': 7.18.10
      '@babel/traverse': 7.17.3
      '@babel/types': 7.17.0
      convert-source-map: 1.9.0
      debug: 4.3.4
      gensync: 1.0.0-beta.2
      json5: 2.2.1
      semver: 6.3.0
    transitivePeerDependencies:
      - supports-color
    dev: true

  /@babel/core/7.19.6:
    resolution: {integrity: sha512-D2Ue4KHpc6Ys2+AxpIx1BZ8+UegLLLE2p3KJEuJRKmokHOtl49jQ5ny1773KsGLZs8MQvBidAF6yWUJxRqtKtg==}
    engines: {node: '>=6.9.0'}
    dependencies:
      '@ampproject/remapping': 2.2.0
      '@babel/code-frame': 7.18.6
      '@babel/generator': 7.20.1
      '@babel/helper-compilation-targets': 7.20.0_@babel+core@7.19.6
      '@babel/helper-module-transforms': 7.19.6
      '@babel/helpers': 7.20.1
      '@babel/parser': 7.20.1
      '@babel/template': 7.18.10
      '@babel/traverse': 7.20.1
      '@babel/types': 7.20.0
      convert-source-map: 1.9.0
      debug: 4.3.4
      gensync: 1.0.0-beta.2
      json5: 2.2.1
      semver: 6.3.0
    transitivePeerDependencies:
      - supports-color

  /@babel/eslint-parser/7.19.1_lz6pjk7mo2w5fzem2eded7dzpy:
    resolution: {integrity: sha512-AqNf2QWt1rtu2/1rLswy6CDP7H9Oh3mMhk177Y67Rg8d7RD9WfOLLv8CGn6tisFvS2htm86yIe1yLF6I1UDaGQ==}
    engines: {node: ^10.13.0 || ^12.13.0 || >=14.0.0}
    peerDependencies:
      '@babel/core': '>=7.11.0'
      eslint: ^7.5.0 || ^8.0.0
    dependencies:
      '@babel/core': 7.19.6
      '@nicolo-ribaudo/eslint-scope-5-internals': 5.1.1-v1
      eslint: 8.26.0
      eslint-visitor-keys: 2.1.0
      semver: 6.3.0
    dev: true

  /@babel/generator/7.17.7:
    resolution: {integrity: sha512-oLcVCTeIFadUoArDTwpluncplrYBmTCCZZgXCbgNGvOBBiSDDK3eWO4b/+eOTli5tKv1lg+a5/NAXg+nTcei1w==}
    engines: {node: '>=6.9.0'}
    dependencies:
      '@babel/types': 7.17.0
      jsesc: 2.5.2
      source-map: 0.5.7
    dev: true

  /@babel/generator/7.20.1:
    resolution: {integrity: sha512-u1dMdBUmA7Z0rBB97xh8pIhviK7oItYOkjbsCxTWMknyvbQRBwX7/gn4JXurRdirWMFh+ZtYARqkA6ydogVZpg==}
    engines: {node: '>=6.9.0'}
    dependencies:
      '@babel/types': 7.20.0
      '@jridgewell/gen-mapping': 0.3.2
      jsesc: 2.5.2

  /@babel/helper-annotate-as-pure/7.18.6:
    resolution: {integrity: sha512-duORpUiYrEpzKIop6iNbjnwKLAKnJ47csTyRACyEmWj0QdUrm5aqNJGHSSEQSUAvNW0ojX0dOmK9dZduvkfeXA==}
    engines: {node: '>=6.9.0'}
    dependencies:
      '@babel/types': 7.20.0
    dev: true

  /@babel/helper-compilation-targets/7.20.0_@babel+core@7.17.8:
    resolution: {integrity: sha512-0jp//vDGp9e8hZzBc6N/KwA5ZK3Wsm/pfm4CrY7vzegkVxc65SgSn6wYOnwHe9Js9HRQ1YTCKLGPzDtaS3RoLQ==}
    engines: {node: '>=6.9.0'}
    peerDependencies:
      '@babel/core': ^7.0.0
    dependencies:
      '@babel/compat-data': 7.20.1
      '@babel/core': 7.17.8
      '@babel/helper-validator-option': 7.18.6
      browserslist: 4.21.4
      semver: 6.3.0
    dev: true

  /@babel/helper-compilation-targets/7.20.0_@babel+core@7.19.6:
    resolution: {integrity: sha512-0jp//vDGp9e8hZzBc6N/KwA5ZK3Wsm/pfm4CrY7vzegkVxc65SgSn6wYOnwHe9Js9HRQ1YTCKLGPzDtaS3RoLQ==}
    engines: {node: '>=6.9.0'}
    peerDependencies:
      '@babel/core': ^7.0.0
    dependencies:
      '@babel/compat-data': 7.20.1
      '@babel/core': 7.19.6
      '@babel/helper-validator-option': 7.18.6
      browserslist: 4.21.4
      semver: 6.3.0

  /@babel/helper-environment-visitor/7.18.9:
    resolution: {integrity: sha512-3r/aACDJ3fhQ/EVgFy0hpj8oHyHpQc+LPtJoY9SzTThAsStm4Ptegq92vqKoE3vD706ZVFWITnMnxucw+S9Ipg==}
    engines: {node: '>=6.9.0'}

  /@babel/helper-function-name/7.19.0:
    resolution: {integrity: sha512-WAwHBINyrpqywkUH0nTnNgI5ina5TFn85HKS0pbPDfxFfhyR/aNQEn4hGi1P1JyT//I0t4OgXUlofzWILRvS5w==}
    engines: {node: '>=6.9.0'}
    dependencies:
      '@babel/template': 7.18.10
      '@babel/types': 7.20.0

  /@babel/helper-hoist-variables/7.18.6:
    resolution: {integrity: sha512-UlJQPkFqFULIcyW5sbzgbkxn2FKRgwWiRexcuaR8RNJRy8+LLveqPjwZV/bwrLZCN0eUHD/x8D0heK1ozuoo6Q==}
    engines: {node: '>=6.9.0'}
    dependencies:
      '@babel/types': 7.20.0

  /@babel/helper-module-imports/7.18.6:
    resolution: {integrity: sha512-0NFvs3VkuSYbFi1x2Vd6tKrywq+z/cLeYC/RJNFrIX/30Bf5aiGYbtvGXolEktzJH8o5E5KJ3tT+nkxuuZFVlA==}
    engines: {node: '>=6.9.0'}
    dependencies:
      '@babel/types': 7.20.0

  /@babel/helper-module-transforms/7.19.6:
    resolution: {integrity: sha512-fCmcfQo/KYr/VXXDIyd3CBGZ6AFhPFy1TfSEJ+PilGVlQT6jcbqtHAM4C1EciRqMza7/TpOUZliuSH+U6HAhJw==}
    engines: {node: '>=6.9.0'}
    dependencies:
      '@babel/helper-environment-visitor': 7.18.9
      '@babel/helper-module-imports': 7.18.6
      '@babel/helper-simple-access': 7.19.4
      '@babel/helper-split-export-declaration': 7.18.6
      '@babel/helper-validator-identifier': 7.19.1
      '@babel/template': 7.18.10
      '@babel/traverse': 7.20.1
      '@babel/types': 7.20.0
    transitivePeerDependencies:
      - supports-color

  /@babel/helper-plugin-utils/7.19.0:
    resolution: {integrity: sha512-40Ryx7I8mT+0gaNxm8JGTZFUITNqdLAgdg0hXzeVZxVD6nFsdhQvip6v8dqkRHzsz1VFpFAaOCHNn0vKBL7Czw==}
    engines: {node: '>=6.9.0'}

  /@babel/helper-simple-access/7.19.4:
    resolution: {integrity: sha512-f9Xq6WqBFqaDfbCzn2w85hwklswz5qsKlh7f08w4Y9yhJHpnNC0QemtSkK5YyOY8kPGvyiwdzZksGUhnGdaUIg==}
    engines: {node: '>=6.9.0'}
    dependencies:
      '@babel/types': 7.20.0

  /@babel/helper-split-export-declaration/7.18.6:
    resolution: {integrity: sha512-bde1etTx6ZyTmobl9LLMMQsaizFVZrquTEHOqKeQESMKo4PlObf+8+JA25ZsIpZhT/WEd39+vOdLXAFG/nELpA==}
    engines: {node: '>=6.9.0'}
    dependencies:
      '@babel/types': 7.20.0

  /@babel/helper-string-parser/7.19.4:
    resolution: {integrity: sha512-nHtDoQcuqFmwYNYPz3Rah5ph2p8PFeFCsZk9A/48dPc/rGocJ5J3hAAZ7pb76VWX3fZKu+uEr/FhH5jLx7umrw==}
    engines: {node: '>=6.9.0'}

  /@babel/helper-validator-identifier/7.19.1:
    resolution: {integrity: sha512-awrNfaMtnHUr653GgGEs++LlAvW6w+DcPrOliSMXWCKo597CwL5Acf/wWdNkf/tfEQE3mjkeD1YOVZOUV/od1w==}
    engines: {node: '>=6.9.0'}

  /@babel/helper-validator-option/7.18.6:
    resolution: {integrity: sha512-XO7gESt5ouv/LRJdrVjkShckw6STTaB7l9BrpBaAHDeF5YZT+01PCwmR0SJHnkW6i8OwW/EVWRShfi4j2x+KQw==}
    engines: {node: '>=6.9.0'}

  /@babel/helpers/7.20.1:
    resolution: {integrity: sha512-J77mUVaDTUJFZ5BpP6mMn6OIl3rEWymk2ZxDBQJUG3P+PbmyMcF3bYWvz0ma69Af1oobDqT/iAsvzhB58xhQUg==}
    engines: {node: '>=6.9.0'}
    dependencies:
      '@babel/template': 7.18.10
      '@babel/traverse': 7.20.1
      '@babel/types': 7.20.0
    transitivePeerDependencies:
      - supports-color

  /@babel/highlight/7.18.6:
    resolution: {integrity: sha512-u7stbOuYjaPezCuLj29hNW1v64M2Md2qupEKP1fHc7WdOA3DgLh37suiSrZYY7haUB7iBeQZ9P1uiRF359do3g==}
    engines: {node: '>=6.9.0'}
    dependencies:
      '@babel/helper-validator-identifier': 7.19.1
      chalk: 2.4.2
      js-tokens: 4.0.0

  /@babel/parser/7.18.9:
    resolution: {integrity: sha512-9uJveS9eY9DJ0t64YbIBZICtJy8a5QrDEVdiLCG97fVLpDTpGX7t8mMSb6OWw6Lrnjqj4O8zwjELX3dhoMgiBg==}
    engines: {node: '>=6.0.0'}
    hasBin: true
    dependencies:
      '@babel/types': 7.17.0
    dev: true

  /@babel/parser/7.20.1:
    resolution: {integrity: sha512-hp0AYxaZJhxULfM1zyp7Wgr+pSUKBcP3M+PHnSzWGdXOzg/kHWIgiUWARvubhUKGOEw3xqY4x+lyZ9ytBVcELw==}
    engines: {node: '>=6.0.0'}
    hasBin: true
    dependencies:
      '@babel/types': 7.20.0

  /@babel/plugin-syntax-jsx/7.18.6_@babel+core@7.19.6:
    resolution: {integrity: sha512-6mmljtAedFGTWu2p/8WIORGwy+61PLgOMPOdazc7YoJ9ZCWUyFy3A6CpPkRKLKD1ToAesxX8KGEViAiLo9N+7Q==}
    engines: {node: '>=6.9.0'}
    peerDependencies:
      '@babel/core': ^7.0.0-0
    dependencies:
      '@babel/core': 7.19.6
      '@babel/helper-plugin-utils': 7.19.0

  /@babel/plugin-transform-react-jsx-development/7.18.6_@babel+core@7.19.6:
    resolution: {integrity: sha512-SA6HEjwYFKF7WDjWcMcMGUimmw/nhNRDWxr+KaLSCrkD/LMDBvWRmHAYgE1HDeF8KUuI8OAu+RT6EOtKxSW2qA==}
    engines: {node: '>=6.9.0'}
    peerDependencies:
      '@babel/core': ^7.0.0-0
    dependencies:
      '@babel/core': 7.19.6
      '@babel/plugin-transform-react-jsx': 7.19.0_@babel+core@7.19.6
    dev: true

  /@babel/plugin-transform-react-jsx-self/7.18.6_@babel+core@7.19.6:
    resolution: {integrity: sha512-A0LQGx4+4Jv7u/tWzoJF7alZwnBDQd6cGLh9P+Ttk4dpiL+J5p7NSNv/9tlEFFJDq3kjxOavWmbm6t0Gk+A3Ig==}
    engines: {node: '>=6.9.0'}
    peerDependencies:
      '@babel/core': ^7.0.0-0
    dependencies:
      '@babel/core': 7.19.6
      '@babel/helper-plugin-utils': 7.19.0
    dev: true

  /@babel/plugin-transform-react-jsx-source/7.19.6_@babel+core@7.19.6:
    resolution: {integrity: sha512-RpAi004QyMNisst/pvSanoRdJ4q+jMCWyk9zdw/CyLB9j8RXEahodR6l2GyttDRyEVWZtbN+TpLiHJ3t34LbsQ==}
    engines: {node: '>=6.9.0'}
    peerDependencies:
      '@babel/core': ^7.0.0-0
    dependencies:
      '@babel/core': 7.19.6
      '@babel/helper-plugin-utils': 7.19.0
    dev: true

  /@babel/plugin-transform-react-jsx/7.19.0_@babel+core@7.19.6:
    resolution: {integrity: sha512-UVEvX3tXie3Szm3emi1+G63jyw1w5IcMY0FSKM+CRnKRI5Mr1YbCNgsSTwoTwKphQEG9P+QqmuRFneJPZuHNhg==}
    engines: {node: '>=6.9.0'}
    peerDependencies:
      '@babel/core': ^7.0.0-0
    dependencies:
      '@babel/core': 7.19.6
      '@babel/helper-annotate-as-pure': 7.18.6
      '@babel/helper-module-imports': 7.18.6
      '@babel/helper-plugin-utils': 7.19.0
      '@babel/plugin-syntax-jsx': 7.18.6_@babel+core@7.19.6
      '@babel/types': 7.20.0
    dev: true

  /@babel/runtime/7.20.1:
    resolution: {integrity: sha512-mrzLkl6U9YLF8qpqI7TB82PESyEGjm/0Ly91jG575eVxMMlb8fYfOXFZIJ8XfLrJZQbm7dlKry2bJmXBUEkdFg==}
    engines: {node: '>=6.9.0'}
    dependencies:
      regenerator-runtime: 0.13.10
    dev: false

  /@babel/template/7.18.10:
    resolution: {integrity: sha512-TI+rCtooWHr3QJ27kJxfjutghu44DLnasDMwpDqCXVTal9RLp3RSYNh4NdBrRP2cQAoG9A8juOQl6P6oZG4JxA==}
    engines: {node: '>=6.9.0'}
    dependencies:
      '@babel/code-frame': 7.18.6
      '@babel/parser': 7.20.1
      '@babel/types': 7.20.0

  /@babel/traverse/7.17.3:
    resolution: {integrity: sha512-5irClVky7TxRWIRtxlh2WPUUOLhcPN06AGgaQSB8AEwuyEBgJVuJ5imdHm5zxk8w0QS5T+tDfnDxAlhWjpb7cw==}
    engines: {node: '>=6.9.0'}
    dependencies:
      '@babel/code-frame': 7.18.6
      '@babel/generator': 7.17.7
      '@babel/helper-environment-visitor': 7.18.9
      '@babel/helper-function-name': 7.19.0
      '@babel/helper-hoist-variables': 7.18.6
      '@babel/helper-split-export-declaration': 7.18.6
      '@babel/parser': 7.18.9
      '@babel/types': 7.17.0
      debug: 4.3.4
      globals: 11.12.0
    transitivePeerDependencies:
      - supports-color
    dev: true

  /@babel/traverse/7.20.1:
    resolution: {integrity: sha512-d3tN8fkVJwFLkHkBN479SOsw4DMZnz8cdbL/gvuDuzy3TS6Nfw80HuQqhw1pITbIruHyh7d1fMA47kWzmcUEGA==}
    engines: {node: '>=6.9.0'}
    dependencies:
      '@babel/code-frame': 7.18.6
      '@babel/generator': 7.20.1
      '@babel/helper-environment-visitor': 7.18.9
      '@babel/helper-function-name': 7.19.0
      '@babel/helper-hoist-variables': 7.18.6
      '@babel/helper-split-export-declaration': 7.18.6
      '@babel/parser': 7.20.1
      '@babel/types': 7.20.0
      debug: 4.3.4
      globals: 11.12.0
    transitivePeerDependencies:
      - supports-color

  /@babel/types/7.17.0:
    resolution: {integrity: sha512-TmKSNO4D5rzhL5bjWFcVHHLETzfQ/AmbKpKPOSjlP0WoHZ6L911fgoOKY4Alp/emzG4cHJdyN49zpgkbXFEHHw==}
    engines: {node: '>=6.9.0'}
    dependencies:
      '@babel/helper-validator-identifier': 7.19.1
      to-fast-properties: 2.0.0
    dev: true

  /@babel/types/7.20.0:
    resolution: {integrity: sha512-Jlgt3H0TajCW164wkTOTzHkZb075tMQMULzrLUoUeKmO7eFL96GgDxf7/Axhc5CAuKE3KFyVW1p6ysKsi2oXAg==}
    engines: {node: '>=6.9.0'}
    dependencies:
      '@babel/helper-string-parser': 7.19.4
      '@babel/helper-validator-identifier': 7.19.1
      to-fast-properties: 2.0.0

  /@cush/relative/1.0.0:
    resolution: {integrity: sha512-RpfLEtTlyIxeNPGKcokS+p3BZII/Q3bYxryFRglh5H3A3T8q9fsLYm72VYAMEOOIBLEa8o93kFLiBDUWKrwXZA==}
    dev: false

  /@emotion/babel-plugin/11.10.5_@babel+core@7.19.6:
    resolution: {integrity: sha512-xE7/hyLHJac7D2Ve9dKroBBZqBT7WuPQmWcq7HSGb84sUuP4mlOWoB8dvVfD9yk5DHkU1m6RW7xSoDtnQHNQeA==}
    peerDependencies:
      '@babel/core': ^7.0.0
    dependencies:
      '@babel/core': 7.19.6
      '@babel/helper-module-imports': 7.18.6
      '@babel/plugin-syntax-jsx': 7.18.6_@babel+core@7.19.6
      '@babel/runtime': 7.20.1
      '@emotion/hash': 0.9.0
      '@emotion/memoize': 0.8.0
      '@emotion/serialize': 1.1.1
      babel-plugin-macros: 3.1.0
      convert-source-map: 1.9.0
      escape-string-regexp: 4.0.0
      find-root: 1.1.0
      source-map: 0.5.7
      stylis: 4.1.3
    dev: false

  /@emotion/cache/11.10.5:
    resolution: {integrity: sha512-dGYHWyzTdmK+f2+EnIGBpkz1lKc4Zbj2KHd4cX3Wi8/OWr5pKslNjc3yABKH4adRGCvSX4VDC0i04mrrq0aiRA==}
    dependencies:
      '@emotion/memoize': 0.8.0
      '@emotion/sheet': 1.2.1
      '@emotion/utils': 1.2.0
      '@emotion/weak-memoize': 0.3.0
      stylis: 4.1.3
    dev: false

  /@emotion/hash/0.9.0:
    resolution: {integrity: sha512-14FtKiHhy2QoPIzdTcvh//8OyBlknNs2nXRwIhG904opCby3l+9Xaf/wuPvICBF0rc1ZCNBd3nKe9cd2mecVkQ==}
    dev: false

  /@emotion/memoize/0.8.0:
    resolution: {integrity: sha512-G/YwXTkv7Den9mXDO7AhLWkE3q+I92B+VqAE+dYG4NGPaHZGvt3G8Q0p9vmE+sq7rTGphUbAvmQ9YpbfMQGGlA==}
    dev: false

  /@emotion/react/11.10.5_5ihuxrpe4zse4p4tf6ubxcyzuu:
    resolution: {integrity: sha512-TZs6235tCJ/7iF6/rvTaOH4oxQg2gMAcdHemjwLKIjKz4rRuYe1HJ2TQJKnAcRAfOUDdU8XoDadCe1rl72iv8A==}
    peerDependencies:
      '@babel/core': ^7.0.0
      '@types/react': '*'
      react: '>=16.8.0'
    peerDependenciesMeta:
      '@babel/core':
        optional: true
      '@types/react':
        optional: true
    dependencies:
      '@babel/core': 7.19.6
      '@babel/runtime': 7.20.1
      '@emotion/babel-plugin': 11.10.5_@babel+core@7.19.6
      '@emotion/cache': 11.10.5
      '@emotion/serialize': 1.1.1
      '@emotion/use-insertion-effect-with-fallbacks': 1.0.0_react@18.2.0
      '@emotion/utils': 1.2.0
      '@emotion/weak-memoize': 0.3.0
      '@types/react': 18.0.24
      hoist-non-react-statics: 3.3.2
      react: 18.2.0
    dev: false

  /@emotion/serialize/1.1.1:
    resolution: {integrity: sha512-Zl/0LFggN7+L1liljxXdsVSVlg6E/Z/olVWpfxUTxOAmi8NU7YoeWeLfi1RmnB2TATHoaWwIBRoL+FvAJiTUQA==}
    dependencies:
      '@emotion/hash': 0.9.0
      '@emotion/memoize': 0.8.0
      '@emotion/unitless': 0.8.0
      '@emotion/utils': 1.2.0
      csstype: 3.1.1
    dev: false

  /@emotion/sheet/1.2.1:
    resolution: {integrity: sha512-zxRBwl93sHMsOj4zs+OslQKg/uhF38MB+OMKoCrVuS0nyTkqnau+BM3WGEoOptg9Oz45T/aIGs1qbVAsEFo3nA==}
    dev: false

  /@emotion/unitless/0.8.0:
    resolution: {integrity: sha512-VINS5vEYAscRl2ZUDiT3uMPlrFQupiKgHz5AA4bCH1miKBg4qtwkim1qPmJj/4WG6TreYMY111rEFsjupcOKHw==}
    dev: false

  /@emotion/use-insertion-effect-with-fallbacks/1.0.0_react@18.2.0:
    resolution: {integrity: sha512-1eEgUGmkaljiBnRMTdksDV1W4kUnmwgp7X9G8B++9GYwl1lUdqSndSriIrTJ0N7LQaoauY9JJ2yhiOYK5+NI4A==}
    peerDependencies:
      react: '>=16.8.0'
    dependencies:
      react: 18.2.0
    dev: false

  /@emotion/utils/1.2.0:
    resolution: {integrity: sha512-sn3WH53Kzpw8oQ5mgMmIzzyAaH2ZqFEbozVVBSYp538E06OSE6ytOp7pRAjNQR+Q/orwqdQYJSe2m3hCOeznkw==}
    dev: false

  /@emotion/weak-memoize/0.3.0:
    resolution: {integrity: sha512-AHPmaAx+RYfZz0eYu6Gviiagpmiyw98ySSlQvCUhVGDRtDFe4DBS0x1bSjdF3gqUDYOczB+yYvBTtEylYSdRhg==}
    dev: false

  /@esbuild/android-arm/0.15.12:
    resolution: {integrity: sha512-IC7TqIqiyE0MmvAhWkl/8AEzpOtbhRNDo7aph47We1NbE5w2bt/Q+giAhe0YYeVpYnIhGMcuZY92qDK6dQauvA==}
    engines: {node: '>=12'}
    cpu: [arm]
    os: [android]
    requiresBuild: true
    optional: true

  /@esbuild/linux-loong64/0.15.12:
    resolution: {integrity: sha512-tZEowDjvU7O7I04GYvWQOS4yyP9E/7YlsB0jjw1Ycukgr2ycEzKyIk5tms5WnLBymaewc6VmRKnn5IJWgK4eFw==}
    engines: {node: '>=12'}
    cpu: [loong64]
    os: [linux]
    requiresBuild: true
    optional: true

  /@eslint/eslintrc/1.3.3:
    resolution: {integrity: sha512-uj3pT6Mg+3t39fvLrj8iuCIJ38zKO9FpGtJ4BBJebJhEwjoT+KLVNCcHT5QC9NGRIEi7fZ0ZR8YRb884auB4Lg==}
    engines: {node: ^12.22.0 || ^14.17.0 || >=16.0.0}
    dependencies:
      ajv: 6.12.6
      debug: 4.3.4
      espree: 9.4.0
      globals: 13.17.0
      ignore: 5.2.0
      import-fresh: 3.3.0
      js-yaml: 4.1.0
      minimatch: 3.1.2
      strip-json-comments: 3.1.1
    transitivePeerDependencies:
      - supports-color
    dev: true

  /@exodus/schemasafe/1.0.0-rc.9:
    resolution: {integrity: sha512-dGGHpb61hLwifAu7sotuHFDBw6GTdpG8aKC0fsK17EuTzMRvUrH7lEAr6LTJ+sx3AZYed9yZ77rltVDHyg2hRg==}
    dev: true

  /@floating-ui/core/1.0.1:
    resolution: {integrity: sha512-bO37brCPfteXQfFY0DyNDGB3+IMe4j150KFQcgJ5aBP295p9nBGeHEs/p0czrRbtlHq4Px/yoPXO/+dOCcF4uA==}
    dev: false

  /@floating-ui/dom/1.0.4:
    resolution: {integrity: sha512-maYJRv+sAXTy4K9mzdv0JPyNW5YPVHrqtY90tEdI6XNpuLOP26Ci2pfwPsKBA/Wh4Z3FX5sUrtUFTdMYj9v+ug==}
    dependencies:
      '@floating-ui/core': 1.0.1
    dev: false

  /@floating-ui/react-dom-interactions/0.10.3_knhnagtyfncgg2hpin7s37uixq:
    resolution: {integrity: sha512-UEHqdnzyoiWNU5az/tAljr9iXFzN18DcvpMqW+/cXz4FEhDEB1ogLtWldOWCujLerPBnSRocADALafelOReMpw==}
    peerDependencies:
      react: '>=16.8.0'
      react-dom: '>=16.8.0'
    dependencies:
      '@floating-ui/react-dom': 1.0.0_biqbaboplfbrettd7655fr4n2y
      aria-hidden: 1.2.1_bbvjflvjoibwhtpmedigb26h6y
      react: 18.2.0
      react-dom: 18.2.0_react@18.2.0
    transitivePeerDependencies:
      - '@types/react'
    dev: false

  /@floating-ui/react-dom/1.0.0_biqbaboplfbrettd7655fr4n2y:
    resolution: {integrity: sha512-uiOalFKPG937UCLm42RxjESTWUVpbbatvlphQAU6bsv+ence6IoVG8JOUZcy8eW81NkU+Idiwvx10WFLmR4MIg==}
    peerDependencies:
      react: '>=16.8.0'
      react-dom: '>=16.8.0'
    dependencies:
      '@floating-ui/dom': 1.0.4
      react: 18.2.0
      react-dom: 18.2.0_react@18.2.0
    dev: false

  /@humanwhocodes/config-array/0.11.7:
    resolution: {integrity: sha512-kBbPWzN8oVMLb0hOUYXhmxggL/1cJE6ydvjDIGi9EnAGUyA7cLVKQg+d/Dsm+KZwx2czGHrCmMVLiyg8s5JPKw==}
    engines: {node: '>=10.10.0'}
    dependencies:
      '@humanwhocodes/object-schema': 1.2.1
      debug: 4.3.4
      minimatch: 3.1.2
    transitivePeerDependencies:
      - supports-color
    dev: true

  /@humanwhocodes/module-importer/1.0.1:
    resolution: {integrity: sha512-bxveV4V8v5Yb4ncFTT3rPSgZBOpCkjfK0y4oVVVJwIuDVBRMDXrPyXRL988i5ap9m9bnyEEjWfm5WkBmtffLfA==}
    engines: {node: '>=12.22'}
    dev: true

  /@humanwhocodes/object-schema/1.2.1:
    resolution: {integrity: sha512-ZnQMnLV4e7hDlUvw8H+U8ASL02SS2Gn6+9Ac3wGGLIe7+je2AeAOxPY+izIPJDfFDb7eDjev0Us8MO1iFRN8hA==}
    dev: true

  /@jridgewell/gen-mapping/0.1.1:
    resolution: {integrity: sha512-sQXCasFk+U8lWYEe66WxRDOE9PjVz4vSM51fTu3Hw+ClTpUSQb718772vH3pyS5pShp6lvQM7SxgIDXXXmOX7w==}
    engines: {node: '>=6.0.0'}
    dependencies:
      '@jridgewell/set-array': 1.1.2
      '@jridgewell/sourcemap-codec': 1.4.14

  /@jridgewell/gen-mapping/0.3.2:
    resolution: {integrity: sha512-mh65xKQAzI6iBcFzwv28KVWSmCkdRBWoOh+bYQGW3+6OZvbbN3TqMGo5hqYxQniRcH9F2VZIoJCm4pa3BPDK/A==}
    engines: {node: '>=6.0.0'}
    dependencies:
      '@jridgewell/set-array': 1.1.2
      '@jridgewell/sourcemap-codec': 1.4.14
      '@jridgewell/trace-mapping': 0.3.17

  /@jridgewell/resolve-uri/3.1.0:
    resolution: {integrity: sha512-F2msla3tad+Mfht5cJq7LSXcdudKTWCVYUgw6pLFOOHSTtZlj6SWNYAp+AhuqLmWdBO2X5hPrLcu8cVP8fy28w==}
    engines: {node: '>=6.0.0'}

  /@jridgewell/set-array/1.1.2:
    resolution: {integrity: sha512-xnkseuNADM0gt2bs+BvhO0p78Mk762YnZdsuzFV018NoG1Sj1SCQvpSqa7XUaTam5vAGasABV9qXASMKnFMwMw==}
    engines: {node: '>=6.0.0'}

  /@jridgewell/sourcemap-codec/1.4.14:
    resolution: {integrity: sha512-XPSJHWmi394fuUuzDnGz1wiKqWfo1yXecHQMRf2l6hztTO+nPru658AyDngaBe7isIxEkRsPR3FZh+s7iVa4Uw==}

  /@jridgewell/trace-mapping/0.3.17:
    resolution: {integrity: sha512-MCNzAp77qzKca9+W/+I0+sEpaUnZoeasnghNeVc41VZCEKaCH73Vq3BZZ/SzWIgrqE4H4ceI+p+b6C0mHf9T4g==}
    dependencies:
      '@jridgewell/resolve-uri': 3.1.0
      '@jridgewell/sourcemap-codec': 1.4.14

<<<<<<< HEAD
  /@mantine/carousel/5.5.6_n4vvd5nwgm4cucka3ieoxf47je:
    resolution: {integrity: sha512-aLGQWif+LXhZGY/akL9S9N9syYT43HpNiGUKRC5SqNd5lmrBK0Jxvdypvaq4M7q7pBZaIgWWL0hXUaRRtBjOOw==}
    peerDependencies:
      '@mantine/core': 5.5.6
      '@mantine/hooks': 5.5.6
      embla-carousel-react: ^7.0.0
      react: '>=16.8.0'
    dependencies:
      '@mantine/core': 5.5.6_z36jufckjfo2jsxaghebvb4a4u
      '@mantine/hooks': 5.5.6_react@18.2.0
      '@mantine/utils': 5.5.6_react@18.2.0
      embla-carousel-react: 7.0.3_react@18.2.0
      react: 18.2.0
    dev: false

  /@mantine/core/5.5.6_z36jufckjfo2jsxaghebvb4a4u:
    resolution: {integrity: sha512-os8vh3zCp2tMtU8j2nBwn8ecLoU4dNe5LfI2aZ+xrl8nRKOz4HZy72EpbuSWHUvAtuTrOQdI4i5QtIdaTPl+lg==}
    peerDependencies:
      '@mantine/hooks': 5.5.6
      react: '>=16.8.0'
      react-dom: '>=16.8.0'
    dependencies:
      '@floating-ui/react-dom-interactions': 0.10.1_rj7ozvcq3uehdlnj3cbwzbi5ce
      '@mantine/hooks': 5.5.6_react@18.2.0
      '@mantine/styles': 5.5.6_7xbt6cqxny5okm7nuwm4cfiesq
      '@mantine/utils': 5.5.6_react@18.2.0
=======
  /@mantine/carousel/5.6.4_kskdhsai3hxyxvrgjvcvhd4o5q:
    resolution: {integrity: sha512-CsON0yegEOKntuhjqVTb8a0+QpIAoNSCgX2oVfoQCZHlpbf4N2NrC0316o4GusS1Oul/FHeuPU/TpQKp5g7/bA==}
    peerDependencies:
      '@mantine/core': 5.6.4
      '@mantine/hooks': 5.6.4
      embla-carousel-react: ^7.0.0
      react: '>=16.8.0'
    dependencies:
      '@mantine/core': 5.6.4_dofnduuwep2xienneezhxbckna
      '@mantine/hooks': 5.6.4_react@18.2.0
      '@mantine/utils': 5.6.4_react@18.2.0
      embla-carousel-react: 7.0.4_react@18.2.0
      react: 18.2.0
    dev: false

  /@mantine/core/5.6.4_dofnduuwep2xienneezhxbckna:
    resolution: {integrity: sha512-sztwr392mhZCPemmpk6rwUKvatIkxwDgOx1IHCmJNi0anb+8jeezCDu15lxu7gCZWHntZh7KbDeSauwK1lYUVA==}
    peerDependencies:
      '@mantine/hooks': 5.6.4
      react: '>=16.8.0'
      react-dom: '>=16.8.0'
    dependencies:
      '@floating-ui/react-dom-interactions': 0.10.3_knhnagtyfncgg2hpin7s37uixq
      '@mantine/hooks': 5.6.4_react@18.2.0
      '@mantine/styles': 5.6.4_sogmqz4enknxtkxk3k5s6bqwnq
      '@mantine/utils': 5.6.4_react@18.2.0
>>>>>>> a3f56e7a
      '@radix-ui/react-scroll-area': 1.0.0_biqbaboplfbrettd7655fr4n2y
      react: 18.2.0
      react-dom: 18.2.0_react@18.2.0
      react-textarea-autosize: 8.3.4_bbvjflvjoibwhtpmedigb26h6y
    transitivePeerDependencies:
      - '@emotion/react'
      - '@types/react'
    dev: false

<<<<<<< HEAD
  /@mantine/dates/5.5.6_y7gnkoq3emdmaufmncuutzpnk4:
    resolution: {integrity: sha512-dWKK8dkwMpK75R3HiGSkJNsnQlAzKO+X/CYw/euLTv01ULGkltgiNu3PTVP1i80kyGK0ietfw+r32CsTU3+O2g==}
    peerDependencies:
      '@mantine/core': 5.5.6
      '@mantine/hooks': 5.5.6
      dayjs: '>=1.0.0'
      react: '>=16.8.0'
    dependencies:
      '@mantine/core': 5.5.6_z36jufckjfo2jsxaghebvb4a4u
      '@mantine/hooks': 5.5.6_react@18.2.0
      '@mantine/utils': 5.5.6_react@18.2.0
      dayjs: 1.11.5
      react: 18.2.0
    dev: false

  /@mantine/dropzone/5.5.6_nk56ahukuhsackdj7lcgblh5he:
    resolution: {integrity: sha512-+pVyzfeQnflazDMrxPmvke5I+WXiUnQjQBPKdfNYq/jTF5I7kekbWcTtswYYaS/joDaB7VTGdI2AJpiHZfvuvw==}
    peerDependencies:
      '@mantine/core': 5.5.6
      '@mantine/hooks': 5.5.6
      react: '>=16.8.0'
      react-dom: '>=16.8.0'
    dependencies:
      '@mantine/core': 5.5.6_z36jufckjfo2jsxaghebvb4a4u
      '@mantine/hooks': 5.5.6_react@18.2.0
      '@mantine/utils': 5.5.6_react@18.2.0
=======
  /@mantine/dates/5.6.4_c3jewe6locncytl5crp5ve3mju:
    resolution: {integrity: sha512-vKh88IULuwF30XUEUZ0DVjucvKM1Ums+8D1DNHkUWg485Q3ASeZ3AqjDrj6Be1UDgaWJmAMKQ8DsWRKMZHZNtw==}
    peerDependencies:
      '@mantine/core': 5.6.4
      '@mantine/hooks': 5.6.4
      dayjs: '>=1.0.0'
      react: '>=16.8.0'
    dependencies:
      '@mantine/core': 5.6.4_dofnduuwep2xienneezhxbckna
      '@mantine/hooks': 5.6.4_react@18.2.0
      '@mantine/utils': 5.6.4_react@18.2.0
      dayjs: 1.11.6
      react: 18.2.0
    dev: false

  /@mantine/dropzone/5.6.4_mnflu4np7yhfcktls2ui4x6rdi:
    resolution: {integrity: sha512-xsQ31I8kOMJEGRFVgHOIeJl0S5DfuHpKUWs2iCr9arouFQ+ofYyXNzY16+bu3e/bLLO8bm7U/72pCJHDLIq55w==}
    peerDependencies:
      '@mantine/core': 5.6.4
      '@mantine/hooks': 5.6.4
      react: '>=16.8.0'
      react-dom: '>=16.8.0'
    dependencies:
      '@mantine/core': 5.6.4_dofnduuwep2xienneezhxbckna
      '@mantine/hooks': 5.6.4_react@18.2.0
      '@mantine/utils': 5.6.4_react@18.2.0
>>>>>>> a3f56e7a
      react: 18.2.0
      react-dom: 18.2.0_react@18.2.0
      react-dropzone: 14.2.3_react@18.2.0
    dev: false

<<<<<<< HEAD
  /@mantine/form/5.5.6_react@18.2.0:
    resolution: {integrity: sha512-hqFlL+xR6FXURdoJ71IcR0Y6naklcOm9HGUlx6ZLs1XWOzcXEXqGfse7pII6lySzX7Tw8R5XZgcnCojB0sEWOQ==}
=======
  /@mantine/form/5.6.4_react@18.2.0:
    resolution: {integrity: sha512-fejpCh1cokrOm/ldGheg0am4LKxVPoVAr1oGPCnFIEnZeE2OczdgCUsavSvg96TX1z6XsAnceEoy1M/23Ti9lA==}
>>>>>>> a3f56e7a
    peerDependencies:
      react: '>=16.8.0'
    dependencies:
      fast-deep-equal: 3.1.3
      klona: 2.0.5
      react: 18.2.0
    dev: false

<<<<<<< HEAD
  /@mantine/hooks/5.5.6_react@18.2.0:
    resolution: {integrity: sha512-AecrtNxg1QsTekxHj3OOH3HM+L9Iu/ix8OsfXt1mhLgSvUMhpAGnO/ouQ5KVn1vzaQkzQ2k4XZXULjBIxfOWGw==}
=======
  /@mantine/hooks/5.6.4_react@18.2.0:
    resolution: {integrity: sha512-oalipPx2B9WJzYRPs/3FQVx2/opYei/KvITfJyClPZDUAmgAIG5/PdU8kfQcH01cQxQ9GLXIGP8ceZuzo1x1+Q==}
>>>>>>> a3f56e7a
    peerDependencies:
      react: '>=16.8.0'
    dependencies:
      react: 18.2.0
    dev: false

<<<<<<< HEAD
  /@mantine/modals/5.5.6_nk56ahukuhsackdj7lcgblh5he:
    resolution: {integrity: sha512-+o9MryAuDU7EBhg5I6H1Ew/3ign9v1Zx1Ca9x3xbqJugy50DWm0ak/srxQJn3kB6GS44p1CI+YOPk38lT64mKA==}
    peerDependencies:
      '@mantine/core': 5.5.6
      '@mantine/hooks': 5.5.6
      react: '>=16.8.0'
      react-dom: '>=16.8.0'
    dependencies:
      '@mantine/core': 5.5.6_z36jufckjfo2jsxaghebvb4a4u
      '@mantine/hooks': 5.5.6_react@18.2.0
      '@mantine/utils': 5.5.6_react@18.2.0
=======
  /@mantine/modals/5.6.4_mnflu4np7yhfcktls2ui4x6rdi:
    resolution: {integrity: sha512-U3CK2bd3RF67erPEV8xG3gVXDrdAdEx/aGY9rUstxJij8lEONOR3D37JBTkzcBXpf/NvHNLjGVQhiUFo2Fai7A==}
    peerDependencies:
      '@mantine/core': 5.6.4
      '@mantine/hooks': 5.6.4
      react: '>=16.8.0'
      react-dom: '>=16.8.0'
    dependencies:
      '@mantine/core': 5.6.4_dofnduuwep2xienneezhxbckna
      '@mantine/hooks': 5.6.4_react@18.2.0
      '@mantine/utils': 5.6.4_react@18.2.0
>>>>>>> a3f56e7a
      react: 18.2.0
      react-dom: 18.2.0_react@18.2.0
    dev: false

<<<<<<< HEAD
  /@mantine/notifications/5.5.6_nk56ahukuhsackdj7lcgblh5he:
    resolution: {integrity: sha512-kT54ZOj6nqXSP0hEpbOkUFVwgzCsgyqpMn1lBN59qfSJaUmp7FPBbqu4ivSC21IBPogWOwQnizLJSPTTrUH2xA==}
    peerDependencies:
      '@mantine/core': 5.5.6
      '@mantine/hooks': 5.5.6
      react: '>=16.8.0'
      react-dom: '>=16.8.0'
    dependencies:
      '@mantine/core': 5.5.6_z36jufckjfo2jsxaghebvb4a4u
      '@mantine/hooks': 5.5.6_react@18.2.0
      '@mantine/utils': 5.5.6_react@18.2.0
=======
  /@mantine/notifications/5.6.4_mnflu4np7yhfcktls2ui4x6rdi:
    resolution: {integrity: sha512-qqdaGX43Es+xBi/5bNkNQm8PogaeuqBl3Llffam+OQwxw3otgOtuk3Yrm2msee4XXRNppTW9fXYq0SKAPXNMzg==}
    peerDependencies:
      '@mantine/core': 5.6.4
      '@mantine/hooks': 5.6.4
      react: '>=16.8.0'
      react-dom: '>=16.8.0'
    dependencies:
      '@mantine/core': 5.6.4_dofnduuwep2xienneezhxbckna
      '@mantine/hooks': 5.6.4_react@18.2.0
      '@mantine/utils': 5.6.4_react@18.2.0
>>>>>>> a3f56e7a
      react: 18.2.0
      react-dom: 18.2.0_react@18.2.0
      react-transition-group: 4.4.2_biqbaboplfbrettd7655fr4n2y
    dev: false

<<<<<<< HEAD
  /@mantine/styles/5.5.6_7xbt6cqxny5okm7nuwm4cfiesq:
    resolution: {integrity: sha512-D9H4i7N1CooIRDSIChWBjrTC1eBfzU3Y9xJgKimINWQqBwSAUzgZgj06YDqp9OskB7QO79RDG6cKUsR4rNhv9w==}
=======
  /@mantine/styles/5.6.4_sogmqz4enknxtkxk3k5s6bqwnq:
    resolution: {integrity: sha512-vXKr0suhdjKpp3My1AWQlcAYbnCrIsGXESjlbDTc8Dw3qlZVpkqAUik04LIaLuIMliad+qUV5SkQDQcAUeRbaQ==}
>>>>>>> a3f56e7a
    peerDependencies:
      '@emotion/react': '>=11.9.0'
      react: '>=16.8.0'
      react-dom: '>=16.8.0'
    dependencies:
      '@emotion/react': 11.10.5_5ihuxrpe4zse4p4tf6ubxcyzuu
      clsx: 1.1.1
      csstype: 3.0.9
      react: 18.2.0
      react-dom: 18.2.0_react@18.2.0
    dev: false

<<<<<<< HEAD
  /@mantine/utils/5.5.6_react@18.2.0:
    resolution: {integrity: sha512-uEeMwTPmt7HMdtdbu7pZQ3en5F3Dj7cavhWGRcokj7PluuzNM+79iR/g4bJ3C4SKhj5LdHi7KjX8+zp6GKyrBg==}
=======
  /@mantine/utils/5.6.4_react@18.2.0:
    resolution: {integrity: sha512-62PZpY3VHG5XIguO/hmcPC7f6kjSxHQMAQN5KFARbclwAcBs1+xY8aac9Zi8pSrvA3KXFJ9o4WeIXuuFFka+2A==}
>>>>>>> a3f56e7a
    peerDependencies:
      react: '>=16.8.0'
    dependencies:
      react: 18.2.0
    dev: false

  /@mdi/js/7.0.96:
    resolution: {integrity: sha512-lNqhkV3cpPfYb/Avh+vXLFukUTbHbyHoFo4Jdc7Oc9UvURGVhamFIpgOVvEf2bNA78zvjXTZeVWExUTR+DLBfQ==}
    dev: false

  /@mdi/react/1.6.1:
    resolution: {integrity: sha512-4qZeDcluDFGFTWkHs86VOlHkm6gnKaMql13/gpIcUQ8kzxHgpj31NuCkD8abECVfbULJ3shc7Yt4HJ6Wu6SN4w==}
    dependencies:
      prop-types: 15.8.1
    dev: false

  /@microsoft/signalr/6.0.10:
    resolution: {integrity: sha512-ND9LiIYac+ZDgCgW2QzpNfe9BTiOtjc2AX/2GtFIhRGhEzx5CixcNANg2VGj27IAxycAPPnEoy7+QA31Eil7QQ==}
    dependencies:
      abort-controller: 3.0.0
      eventsource: 1.1.2
      fetch-cookie: 0.11.0
      node-fetch: 2.6.7
      ws: 7.5.9
    transitivePeerDependencies:
      - bufferutil
      - encoding
      - utf-8-validate
    dev: false

  /@nabla/vite-plugin-eslint/1.4.1_eslint@8.26.0+vite@3.2.2:
    resolution: {integrity: sha512-H19ReYMRdy7i6zz7HKYcBlfv/4Nu/sv9Wtu9+GImQ5nzCgOz4RRUqnj/PJ2OuATcbxNgLr1NSbk7miJDdK6BOw==}
    peerDependencies:
      eslint: '*'
      vite: ^2 || ^3
    dependencies:
      '@types/eslint': 8.4.9
      chalk: 4.1.2
      eslint: 8.26.0
      vite: 3.2.2
    dev: true

  /@nicolo-ribaudo/eslint-scope-5-internals/5.1.1-v1:
    resolution: {integrity: sha512-54/JRvkLIzzDWshCWfuhadfrfZVPiElY8Fcgmg1HroEly/EDSszzhBAsarCux+D/kOslTRquNzuyGSmUSTTHGg==}
    dependencies:
      eslint-scope: 5.1.1
    dev: true

  /@nodelib/fs.scandir/2.1.5:
    resolution: {integrity: sha512-vq24Bq3ym5HEQm2NKCr3yXDwjc7vTsEThRDnkp2DK9p1uqLR+DHurm/NOTo0KG7HYHU7eppKZj3MyqYuMBf62g==}
    engines: {node: '>= 8'}
    dependencies:
      '@nodelib/fs.stat': 2.0.5
      run-parallel: 1.2.0
    dev: true

  /@nodelib/fs.stat/2.0.5:
    resolution: {integrity: sha512-RkhPPp2zrqDAQA/2jNhnztcPAlv64XdhIp7a7454A5ovI7Bukxgt7MX7udwAu3zg1DcpPU0rz3VV1SeaqvY4+A==}
    engines: {node: '>= 8'}
    dev: true

  /@nodelib/fs.walk/1.2.8:
    resolution: {integrity: sha512-oGB+UxlgWcgQkgwo8GcEGwemoTFt3FIO9ababBmaGwXIoBKZ+GTy0pP185beGg7Llih/NSHSV2XAs1lnznocSg==}
    engines: {node: '>= 8'}
    dependencies:
      '@nodelib/fs.scandir': 2.1.5
      fastq: 1.13.0
    dev: true

  /@radix-ui/number/1.0.0:
    resolution: {integrity: sha512-Ofwh/1HX69ZfJRiRBMTy7rgjAzHmwe4kW9C9Y99HTRUcYLUuVT0KESFj15rPjRgKJs20GPq8Bm5aEDJ8DuA3vA==}
    dependencies:
      '@babel/runtime': 7.20.1
    dev: false

  /@radix-ui/primitive/1.0.0:
    resolution: {integrity: sha512-3e7rn8FDMin4CgeL7Z/49smCA3rFYY3Ha2rUQ7HRWFadS5iCRw08ZgVT1LaNTCNqgvrUiyczLflrVrF0SRQtNA==}
    dependencies:
      '@babel/runtime': 7.20.1
    dev: false

  /@radix-ui/react-compose-refs/1.0.0_react@18.2.0:
    resolution: {integrity: sha512-0KaSv6sx787/hK3eF53iOkiSLwAGlFMx5lotrqD2pTjB18KbybKoEIgkNZTKC60YECDQTKGTRcDBILwZVqVKvA==}
    peerDependencies:
      react: ^16.8 || ^17.0 || ^18.0
    dependencies:
      '@babel/runtime': 7.20.1
      react: 18.2.0
    dev: false

  /@radix-ui/react-context/1.0.0_react@18.2.0:
    resolution: {integrity: sha512-1pVM9RfOQ+n/N5PJK33kRSKsr1glNxomxONs5c49MliinBY6Yw2Q995qfBUUo0/Mbg05B/sGA0gkgPI7kmSHBg==}
    peerDependencies:
      react: ^16.8 || ^17.0 || ^18.0
    dependencies:
      '@babel/runtime': 7.20.1
      react: 18.2.0
    dev: false

  /@radix-ui/react-direction/1.0.0_react@18.2.0:
    resolution: {integrity: sha512-2HV05lGUgYcA6xgLQ4BKPDmtL+QbIZYH5fCOTAOOcJ5O0QbWS3i9lKaurLzliYUDhORI2Qr3pyjhJh44lKA3rQ==}
    peerDependencies:
      react: ^16.8 || ^17.0 || ^18.0
    dependencies:
      '@babel/runtime': 7.20.1
      react: 18.2.0
    dev: false

  /@radix-ui/react-presence/1.0.0_biqbaboplfbrettd7655fr4n2y:
    resolution: {integrity: sha512-A+6XEvN01NfVWiKu38ybawfHsBjWum42MRPnEuqPsBZ4eV7e/7K321B5VgYMPv3Xx5An6o1/l9ZuDBgmcmWK3w==}
    peerDependencies:
      react: ^16.8 || ^17.0 || ^18.0
      react-dom: ^16.8 || ^17.0 || ^18.0
    dependencies:
      '@babel/runtime': 7.20.1
      '@radix-ui/react-compose-refs': 1.0.0_react@18.2.0
      '@radix-ui/react-use-layout-effect': 1.0.0_react@18.2.0
      react: 18.2.0
      react-dom: 18.2.0_react@18.2.0
    dev: false

  /@radix-ui/react-primitive/1.0.0_biqbaboplfbrettd7655fr4n2y:
    resolution: {integrity: sha512-EyXe6mnRlHZ8b6f4ilTDrXmkLShICIuOTTj0GX4w1rp+wSxf3+TD05u1UOITC8VsJ2a9nwHvdXtOXEOl0Cw/zQ==}
    peerDependencies:
      react: ^16.8 || ^17.0 || ^18.0
      react-dom: ^16.8 || ^17.0 || ^18.0
    dependencies:
      '@babel/runtime': 7.20.1
      '@radix-ui/react-slot': 1.0.0_react@18.2.0
      react: 18.2.0
      react-dom: 18.2.0_react@18.2.0
    dev: false

  /@radix-ui/react-scroll-area/1.0.0_biqbaboplfbrettd7655fr4n2y:
    resolution: {integrity: sha512-3SNFukAjS5remgtpAVR9m3Zgo23ZojBZ8V3TCyR3A+56x2mtVqKlPV4+e8rScZUFMuvtbjIdQCmsJBFBazKZig==}
    peerDependencies:
      react: ^16.8 || ^17.0 || ^18.0
      react-dom: ^16.8 || ^17.0 || ^18.0
    dependencies:
      '@babel/runtime': 7.20.1
      '@radix-ui/number': 1.0.0
      '@radix-ui/primitive': 1.0.0
      '@radix-ui/react-compose-refs': 1.0.0_react@18.2.0
      '@radix-ui/react-context': 1.0.0_react@18.2.0
      '@radix-ui/react-direction': 1.0.0_react@18.2.0
      '@radix-ui/react-presence': 1.0.0_biqbaboplfbrettd7655fr4n2y
      '@radix-ui/react-primitive': 1.0.0_biqbaboplfbrettd7655fr4n2y
      '@radix-ui/react-use-callback-ref': 1.0.0_react@18.2.0
      '@radix-ui/react-use-layout-effect': 1.0.0_react@18.2.0
      react: 18.2.0
      react-dom: 18.2.0_react@18.2.0
    dev: false

  /@radix-ui/react-slot/1.0.0_react@18.2.0:
    resolution: {integrity: sha512-3mrKauI/tWXo1Ll+gN5dHcxDPdm/Df1ufcDLCecn+pnCIVcdWE7CujXo8QaXOWRJyZyQWWbpB8eFwHzWXlv5mQ==}
    peerDependencies:
      react: ^16.8 || ^17.0 || ^18.0
    dependencies:
      '@babel/runtime': 7.20.1
      '@radix-ui/react-compose-refs': 1.0.0_react@18.2.0
      react: 18.2.0
    dev: false

  /@radix-ui/react-use-callback-ref/1.0.0_react@18.2.0:
    resolution: {integrity: sha512-GZtyzoHz95Rhs6S63D2t/eqvdFCm7I+yHMLVQheKM7nBD8mbZIt+ct1jz4536MDnaOGKIxynJ8eHTkVGVVkoTg==}
    peerDependencies:
      react: ^16.8 || ^17.0 || ^18.0
    dependencies:
      '@babel/runtime': 7.20.1
      react: 18.2.0
    dev: false

  /@radix-ui/react-use-layout-effect/1.0.0_react@18.2.0:
    resolution: {integrity: sha512-6Tpkq+R6LOlmQb1R5NNETLG0B4YP0wc+klfXafpUCj6JGyaUc8il7/kUZ7m59rGbXGczE9Bs+iz2qloqsZBduQ==}
    peerDependencies:
      react: ^16.8 || ^17.0 || ^18.0
    dependencies:
      '@babel/runtime': 7.20.1
      react: 18.2.0
    dev: false

  /@remix-run/router/1.0.3:
    resolution: {integrity: sha512-ceuyTSs7PZ/tQqi19YZNBc5X7kj1f8p+4DIyrcIYFY9h+hd1OKm4RqtiWldR9eGEvIiJfsqwM4BsuCtRIuEw6Q==}
    engines: {node: '>=14'}
    dev: false

  /@trivago/prettier-plugin-sort-imports/3.4.0_prettier@2.7.1:
    resolution: {integrity: sha512-485Iailw8X5f7KetzRka20RF1kPBEINR5LJMNwlBZWY1gRAlVnv5dZzyNPnLxSP0Qcia8HETa9Cdd8LlX9o+pg==}
    peerDependencies:
      prettier: 2.x
    dependencies:
      '@babel/core': 7.17.8
      '@babel/generator': 7.17.7
      '@babel/parser': 7.18.9
      '@babel/traverse': 7.17.3
      '@babel/types': 7.17.0
      '@vue/compiler-sfc': 3.2.41
      javascript-natural-sort: 0.7.1
      lodash: 4.17.21
      prettier: 2.7.1
    transitivePeerDependencies:
      - supports-color
    dev: true

  /@types/debug/4.1.7:
    resolution: {integrity: sha512-9AonUzyTjXXhEOa0DnqpzZi6VHlqKMswga9EXjpXnnqxwLtdvPPtlO8evrI5D9S6asFRCQ6v+wpiUKbw+vKqyg==}
    dependencies:
      '@types/ms': 0.7.31
    dev: true

  /@types/eslint/8.4.9:
    resolution: {integrity: sha512-jFCSo4wJzlHQLCpceUhUnXdrPuCNOjGFMQ8Eg6JXxlz3QaCKOb7eGi2cephQdM4XTYsNej69P9JDJ1zqNIbncQ==}
    dependencies:
      '@types/estree': 1.0.0
      '@types/json-schema': 7.0.11
    dev: true

  /@types/estree/1.0.0:
    resolution: {integrity: sha512-WulqXMDUTYAXCjZnk6JtIHPigp55cVtDgDrO2gHRwhyJto21+1zbVCtOYB2L1F9w4qCQ0rOGWBnBe0FNTiEJIQ==}
    dev: true

  /@types/json-schema/7.0.11:
    resolution: {integrity: sha512-wOuvG1SN4Us4rez+tylwwwCV1psiNVOkJeM3AUWUNWg/jDQY2+HE/444y5gc+jBmRqASOm2Oeh5c1axHobwRKQ==}
    dev: true

  /@types/katex/0.14.0:
    resolution: {integrity: sha512-+2FW2CcT0K3P+JMR8YG846bmDwplKUTsWgT2ENwdQ1UdVfRk3GQrh6Mi4sTopy30gI8Uau5CEqHTDZ6YvWIUPA==}
    dev: true

  /@types/marked/4.0.7:
    resolution: {integrity: sha512-eEAhnz21CwvKVW+YvRvcTuFKNU9CV1qH+opcgVK3pIMI6YZzDm6gc8o2vHjldFk6MGKt5pueSB7IOpvpx5Qekw==}
    dev: true

  /@types/ms/0.7.31:
    resolution: {integrity: sha512-iiUgKzV9AuaEkZqkOLDIvlQiL6ltuZd9tGcW3gwpnX8JbuiuhFlEGmmFXEXkN50Cvq7Os88IY2v0dkDqXYWVgA==}
    dev: true

<<<<<<< HEAD
  /@types/node/18.11.2:
    resolution: {integrity: sha512-BWN3M23gLO2jVG8g/XHIRFWiiV4/GckeFIqbU/C4V3xpoBBWSMk4OZomouN0wCkfQFPqgZikyLr7DOYDysIkkw==}
=======
  /@types/node/18.11.9:
    resolution: {integrity: sha512-CRpX21/kGdzjOpFsZSkcrXMGIBWMGNIHXXBVFSH+ggkftxg+XYP20TESbh+zFvFj3EQOl5byk0HTRn1IL6hbqg==}
>>>>>>> a3f56e7a
    dev: true

  /@types/parse-json/4.0.0:
    resolution: {integrity: sha512-//oorEZjL6sbPcKUaCdIGlIUeH26mgzimjBB77G6XRgnDl/L5wOnpyBGRe/Mmf5CVW3PwEBE1NjiMZ/ssFh4wA==}

  /@types/prismjs/1.26.0:
    resolution: {integrity: sha512-ZTaqn/qSqUuAq1YwvOFQfVW1AR/oQJlLSZVustdjwI+GZ8kr0MSHBj0tsXPW1EqHubx50gtBEjbPGsdZwQwCjQ==}
    dev: true

  /@types/prop-types/15.7.5:
    resolution: {integrity: sha512-JCB8C6SnDoQf0cNycqd/35A7MjcnK+ZTqE7judS6o7utxUCg6imJg3QK2qzHKszlTjcj2cn+NwMB2i96ubpj7w==}

  /@types/react-dom/18.0.8:
    resolution: {integrity: sha512-C3GYO0HLaOkk9dDAz3Dl4sbe4AKUGTCfFIZsz3n/82dPNN8Du533HzKatDxeUYWu24wJgMP1xICqkWk1YOLOIw==}
    dependencies:
      '@types/react': 18.0.24
    dev: true

  /@types/react/18.0.24:
    resolution: {integrity: sha512-wRJWT6ouziGUy+9uX0aW4YOJxAY0bG6/AOk5AW5QSvZqI7dk6VBIbXvcVgIw/W5Jrl24f77df98GEKTJGOLx7Q==}
    dependencies:
      '@types/prop-types': 15.7.5
      '@types/scheduler': 0.16.2
      csstype: 3.1.1

  /@types/scheduler/0.16.2:
    resolution: {integrity: sha512-hppQEBDmlwhFAXKJX2KnWLYu5yMfi91yazPb2l+lbJiwW+wdo1gNeRA+3RgNSO39WYX2euey41KEwnqesU2Jew==}

<<<<<<< HEAD
  /@types/semver/7.3.12:
    resolution: {integrity: sha512-WwA1MW0++RfXmCr12xeYOOC5baSC9mSb0ZqCquFzKhcoF4TvHu5MKOuXsncgZcpVFhB1pXd5hZmM0ryAoCp12A==}
=======
  /@types/semver/7.3.13:
    resolution: {integrity: sha512-21cFJr9z3g5dW8B0CVI9g2O9beqaThGQ6ZFBqHfwhzLDKUxaqTIy3vnfah/UPkfOiF2pLq+tGz+W8RyCskuslw==}
>>>>>>> a3f56e7a
    dev: true

  /@types/swagger-schema-official/2.0.22:
    resolution: {integrity: sha512-7yQiX6MWSFSvc/1wW5smJMZTZ4fHOd+hqLr3qr/HONDxHEa2bnYAsOcGBOEqFIjd4yetwMOdEDdeW+udRAQnHA==}
    dev: true

<<<<<<< HEAD
  /@typescript-eslint/eslint-plugin/5.40.1_ukgdydjtebaxmxfqp5v5ulh64y:
    resolution: {integrity: sha512-FsWboKkWdytGiXT5O1/R9j37YgcjO8MKHSUmWnIEjVaz0krHkplPnYi7mwdb+5+cs0toFNQb0HIrN7zONdIEWg==}
=======
  /@typescript-eslint/eslint-plugin/5.42.0_6xw5wg2354iw4zujk2f3vyfrzu:
    resolution: {integrity: sha512-5TJh2AgL6+wpL8H/GTSjNb4WrjKoR2rqvFxR/DDTqYNk6uXn8BJMEcncLSpMbf/XV1aS0jAjYwn98uvVCiAywQ==}
>>>>>>> a3f56e7a
    engines: {node: ^12.22.0 || ^14.17.0 || >=16.0.0}
    peerDependencies:
      '@typescript-eslint/parser': ^5.0.0
      eslint: ^6.0.0 || ^7.0.0 || ^8.0.0
      typescript: '*'
    peerDependenciesMeta:
      typescript:
        optional: true
    dependencies:
<<<<<<< HEAD
      '@typescript-eslint/parser': 5.40.1_z4bbprzjrhnsfa24uvmcbu7f5q
      '@typescript-eslint/scope-manager': 5.40.1
      '@typescript-eslint/type-utils': 5.40.1_z4bbprzjrhnsfa24uvmcbu7f5q
      '@typescript-eslint/utils': 5.40.1_z4bbprzjrhnsfa24uvmcbu7f5q
=======
      '@typescript-eslint/parser': 5.42.0_wyqvi574yv7oiwfeinomdzmc3m
      '@typescript-eslint/scope-manager': 5.42.0
      '@typescript-eslint/type-utils': 5.42.0_wyqvi574yv7oiwfeinomdzmc3m
      '@typescript-eslint/utils': 5.42.0_wyqvi574yv7oiwfeinomdzmc3m
>>>>>>> a3f56e7a
      debug: 4.3.4
      eslint: 8.26.0
      ignore: 5.2.0
      natural-compare-lite: 1.4.0
      regexpp: 3.2.0
      semver: 7.3.8
      tsutils: 3.21.0_typescript@4.8.4
      typescript: 4.8.4
    transitivePeerDependencies:
      - supports-color
    dev: true

<<<<<<< HEAD
  /@typescript-eslint/parser/5.40.1_z4bbprzjrhnsfa24uvmcbu7f5q:
    resolution: {integrity: sha512-IK6x55va5w4YvXd4b3VrXQPldV9vQTxi5ov+g4pMANsXPTXOcfjx08CRR1Dfrcc51syPtXHF5bgLlMHYFrvQtg==}
=======
  /@typescript-eslint/parser/5.42.0_wyqvi574yv7oiwfeinomdzmc3m:
    resolution: {integrity: sha512-Ixh9qrOTDRctFg3yIwrLkgf33AHyEIn6lhyf5cCfwwiGtkWhNpVKlEZApi3inGQR/barWnY7qY8FbGKBO7p3JA==}
>>>>>>> a3f56e7a
    engines: {node: ^12.22.0 || ^14.17.0 || >=16.0.0}
    peerDependencies:
      eslint: ^6.0.0 || ^7.0.0 || ^8.0.0
      typescript: '*'
    peerDependenciesMeta:
      typescript:
        optional: true
    dependencies:
<<<<<<< HEAD
      '@typescript-eslint/scope-manager': 5.40.1
      '@typescript-eslint/types': 5.40.1
      '@typescript-eslint/typescript-estree': 5.40.1_typescript@4.8.4
=======
      '@typescript-eslint/scope-manager': 5.42.0
      '@typescript-eslint/types': 5.42.0
      '@typescript-eslint/typescript-estree': 5.42.0_typescript@4.8.4
>>>>>>> a3f56e7a
      debug: 4.3.4
      eslint: 8.26.0
      typescript: 4.8.4
    transitivePeerDependencies:
      - supports-color
    dev: true

<<<<<<< HEAD
  /@typescript-eslint/scope-manager/5.40.1:
    resolution: {integrity: sha512-jkn4xsJiUQucI16OLCXrLRXDZ3afKhOIqXs4R3O+M00hdQLKR58WuyXPZZjhKLFCEP2g+TXdBRtLQ33UfAdRUg==}
    engines: {node: ^12.22.0 || ^14.17.0 || >=16.0.0}
    dependencies:
      '@typescript-eslint/types': 5.40.1
      '@typescript-eslint/visitor-keys': 5.40.1
    dev: true

  /@typescript-eslint/type-utils/5.40.1_z4bbprzjrhnsfa24uvmcbu7f5q:
    resolution: {integrity: sha512-DLAs+AHQOe6n5LRraXiv27IYPhleF0ldEmx6yBqBgBLaNRKTkffhV1RPsjoJBhVup2zHxfaRtan8/YRBgYhU9Q==}
=======
  /@typescript-eslint/scope-manager/5.42.0:
    resolution: {integrity: sha512-l5/3IBHLH0Bv04y+H+zlcLiEMEMjWGaCX6WyHE5Uk2YkSGAMlgdUPsT/ywTSKgu9D1dmmKMYgYZijObfA39Wow==}
    engines: {node: ^12.22.0 || ^14.17.0 || >=16.0.0}
    dependencies:
      '@typescript-eslint/types': 5.42.0
      '@typescript-eslint/visitor-keys': 5.42.0
    dev: true

  /@typescript-eslint/type-utils/5.42.0_wyqvi574yv7oiwfeinomdzmc3m:
    resolution: {integrity: sha512-HW14TXC45dFVZxnVW8rnUGnvYyRC0E/vxXShFCthcC9VhVTmjqOmtqj6H5rm9Zxv+ORxKA/1aLGD7vmlLsdlOg==}
>>>>>>> a3f56e7a
    engines: {node: ^12.22.0 || ^14.17.0 || >=16.0.0}
    peerDependencies:
      eslint: '*'
      typescript: '*'
    peerDependenciesMeta:
      typescript:
        optional: true
    dependencies:
<<<<<<< HEAD
      '@typescript-eslint/typescript-estree': 5.40.1_typescript@4.8.4
      '@typescript-eslint/utils': 5.40.1_z4bbprzjrhnsfa24uvmcbu7f5q
=======
      '@typescript-eslint/typescript-estree': 5.42.0_typescript@4.8.4
      '@typescript-eslint/utils': 5.42.0_wyqvi574yv7oiwfeinomdzmc3m
>>>>>>> a3f56e7a
      debug: 4.3.4
      eslint: 8.26.0
      tsutils: 3.21.0_typescript@4.8.4
      typescript: 4.8.4
    transitivePeerDependencies:
      - supports-color
    dev: true

<<<<<<< HEAD
  /@typescript-eslint/types/5.40.1:
    resolution: {integrity: sha512-Icg9kiuVJSwdzSQvtdGspOlWNjVDnF3qVIKXdJ103o36yRprdl3Ge5cABQx+csx960nuMF21v8qvO31v9t3OHw==}
    engines: {node: ^12.22.0 || ^14.17.0 || >=16.0.0}
    dev: true

  /@typescript-eslint/typescript-estree/5.40.1_typescript@4.8.4:
    resolution: {integrity: sha512-5QTP/nW5+60jBcEPfXy/EZL01qrl9GZtbgDZtDPlfW5zj/zjNrdI2B5zMUHmOsfvOr2cWqwVdWjobCiHcedmQA==}
=======
  /@typescript-eslint/types/5.42.0:
    resolution: {integrity: sha512-t4lzO9ZOAUcHY6bXQYRuu+3SSYdD9TS8ooApZft4WARt4/f2Cj/YpvbTe8A4GuhT4bNW72goDMOy7SW71mZwGw==}
    engines: {node: ^12.22.0 || ^14.17.0 || >=16.0.0}
    dev: true

  /@typescript-eslint/typescript-estree/5.42.0_typescript@4.8.4:
    resolution: {integrity: sha512-2O3vSq794x3kZGtV7i4SCWZWCwjEtkWfVqX4m5fbUBomOsEOyd6OAD1qU2lbvV5S8tgy/luJnOYluNyYVeOTTg==}
>>>>>>> a3f56e7a
    engines: {node: ^12.22.0 || ^14.17.0 || >=16.0.0}
    peerDependencies:
      typescript: '*'
    peerDependenciesMeta:
      typescript:
        optional: true
    dependencies:
<<<<<<< HEAD
      '@typescript-eslint/types': 5.40.1
      '@typescript-eslint/visitor-keys': 5.40.1
=======
      '@typescript-eslint/types': 5.42.0
      '@typescript-eslint/visitor-keys': 5.42.0
>>>>>>> a3f56e7a
      debug: 4.3.4
      globby: 11.1.0
      is-glob: 4.0.3
      semver: 7.3.8
      tsutils: 3.21.0_typescript@4.8.4
      typescript: 4.8.4
    transitivePeerDependencies:
      - supports-color
    dev: true

<<<<<<< HEAD
  /@typescript-eslint/utils/5.40.1_z4bbprzjrhnsfa24uvmcbu7f5q:
    resolution: {integrity: sha512-a2TAVScoX9fjryNrW6BZRnreDUszxqm9eQ9Esv8n5nXApMW0zeANUYlwh/DED04SC/ifuBvXgZpIK5xeJHQ3aw==}
=======
  /@typescript-eslint/utils/5.42.0_wyqvi574yv7oiwfeinomdzmc3m:
    resolution: {integrity: sha512-JZ++3+h1vbeG1NUECXQZE3hg0kias9kOtcQr3+JVQ3whnjvKuMyktJAAIj6743OeNPnGBmjj7KEmiDL7qsdnCQ==}
>>>>>>> a3f56e7a
    engines: {node: ^12.22.0 || ^14.17.0 || >=16.0.0}
    peerDependencies:
      eslint: ^6.0.0 || ^7.0.0 || ^8.0.0
    dependencies:
      '@types/json-schema': 7.0.11
<<<<<<< HEAD
      '@types/semver': 7.3.12
      '@typescript-eslint/scope-manager': 5.40.1
      '@typescript-eslint/types': 5.40.1
      '@typescript-eslint/typescript-estree': 5.40.1_typescript@4.8.4
      eslint: 8.25.0
=======
      '@types/semver': 7.3.13
      '@typescript-eslint/scope-manager': 5.42.0
      '@typescript-eslint/types': 5.42.0
      '@typescript-eslint/typescript-estree': 5.42.0_typescript@4.8.4
      eslint: 8.26.0
>>>>>>> a3f56e7a
      eslint-scope: 5.1.1
      eslint-utils: 3.0.0_eslint@8.26.0
      semver: 7.3.8
    transitivePeerDependencies:
      - supports-color
      - typescript
    dev: true

<<<<<<< HEAD
  /@typescript-eslint/visitor-keys/5.40.1:
    resolution: {integrity: sha512-A2DGmeZ+FMja0geX5rww+DpvILpwo1OsiQs0M+joPWJYsiEFBLsH0y1oFymPNul6Z5okSmHpP4ivkc2N0Cgfkw==}
    engines: {node: ^12.22.0 || ^14.17.0 || >=16.0.0}
    dependencies:
      '@typescript-eslint/types': 5.40.1
=======
  /@typescript-eslint/visitor-keys/5.42.0:
    resolution: {integrity: sha512-QHbu5Hf/2lOEOwy+IUw0GoSCuAzByTAWWrOTKzTzsotiUnWFpuKnXcAhC9YztAf2EElQ0VvIK+pHJUPkM0q7jg==}
    engines: {node: ^12.22.0 || ^14.17.0 || >=16.0.0}
    dependencies:
      '@typescript-eslint/types': 5.42.0
>>>>>>> a3f56e7a
      eslint-visitor-keys: 3.3.0
    dev: true

  /@vitejs/plugin-react/2.2.0_vite@3.2.2:
    resolution: {integrity: sha512-FFpefhvExd1toVRlokZgxgy2JtnBOdp4ZDsq7ldCWaqGSGn9UhWMAVm/1lxPL14JfNS5yGz+s9yFrQY6shoStA==}
    engines: {node: ^14.18.0 || >=16.0.0}
    peerDependencies:
      vite: ^3.0.0
    dependencies:
      '@babel/core': 7.19.6
      '@babel/plugin-transform-react-jsx': 7.19.0_@babel+core@7.19.6
      '@babel/plugin-transform-react-jsx-development': 7.18.6_@babel+core@7.19.6
      '@babel/plugin-transform-react-jsx-self': 7.18.6_@babel+core@7.19.6
      '@babel/plugin-transform-react-jsx-source': 7.19.6_@babel+core@7.19.6
      magic-string: 0.26.7
      react-refresh: 0.14.0
      vite: 3.2.2
    transitivePeerDependencies:
      - supports-color
    dev: true

  /@vue/compiler-core/3.2.41:
    resolution: {integrity: sha512-oA4mH6SA78DT+96/nsi4p9DX97PHcNROxs51lYk7gb9Z4BPKQ3Mh+BLn6CQZBw857Iuhu28BfMSRHAlPvD4vlw==}
    dependencies:
      '@babel/parser': 7.18.9
      '@vue/shared': 3.2.41
      estree-walker: 2.0.2
      source-map: 0.6.1
    dev: true

  /@vue/compiler-dom/3.2.41:
    resolution: {integrity: sha512-xe5TbbIsonjENxJsYRbDJvthzqxLNk+tb3d/c47zgREDa/PCp6/Y4gC/skM4H6PIuX5DAxm7fFJdbjjUH2QTMw==}
    dependencies:
      '@vue/compiler-core': 3.2.41
      '@vue/shared': 3.2.41
    dev: true

  /@vue/compiler-sfc/3.2.41:
    resolution: {integrity: sha512-+1P2m5kxOeaxVmJNXnBskAn3BenbTmbxBxWOtBq3mQTCokIreuMULFantBUclP0+KnzNCMOvcnKinqQZmiOF8w==}
    dependencies:
      '@babel/parser': 7.18.9
      '@vue/compiler-core': 3.2.41
      '@vue/compiler-dom': 3.2.41
      '@vue/compiler-ssr': 3.2.41
      '@vue/reactivity-transform': 3.2.41
      '@vue/shared': 3.2.41
      estree-walker: 2.0.2
      magic-string: 0.25.9
      postcss: 8.4.18
      source-map: 0.6.1
    dev: true

  /@vue/compiler-ssr/3.2.41:
    resolution: {integrity: sha512-Y5wPiNIiaMz/sps8+DmhaKfDm1xgj6GrH99z4gq2LQenfVQcYXmHIOBcs5qPwl7jaW3SUQWjkAPKMfQemEQZwQ==}
    dependencies:
      '@vue/compiler-dom': 3.2.41
      '@vue/shared': 3.2.41
    dev: true

  /@vue/reactivity-transform/3.2.41:
    resolution: {integrity: sha512-mK5+BNMsL4hHi+IR3Ft/ho6Za+L3FA5j8WvreJ7XzHrqkPq8jtF/SMo7tuc9gHjLDwKZX1nP1JQOKo9IEAn54A==}
    dependencies:
      '@babel/parser': 7.18.9
      '@vue/compiler-core': 3.2.41
      '@vue/shared': 3.2.41
      estree-walker: 2.0.2
      magic-string: 0.25.9
    dev: true

  /@vue/shared/3.2.41:
    resolution: {integrity: sha512-W9mfWLHmJhkfAmV+7gDjcHeAWALQtgGT3JErxULl0oz6R6+3ug91I7IErs93eCFhPCZPHBs4QJS7YWEV7A3sxw==}
    dev: true

  /abort-controller/3.0.0:
    resolution: {integrity: sha512-h8lQ8tacZYnR3vNQTgibj+tODHI5/+l06Au2Pcriv/Gmet0eaj4TwWH41sO9wnHDiQsEj19q0drzdWdeAHtweg==}
    engines: {node: '>=6.5'}
    dependencies:
      event-target-shim: 5.0.1
    dev: false

  /acorn-jsx/5.3.2_acorn@8.8.1:
    resolution: {integrity: sha512-rq9s+JNhf0IChjtDXxllJ7g41oZk5SlXtp0LHwyA5cejwn7vKmKp4pPri6YEePv2PU65sAsegbXtIinmDFDXgQ==}
    peerDependencies:
      acorn: ^6.0.0 || ^7.0.0 || ^8.0.0
    dependencies:
      acorn: 8.8.1
    dev: true

  /acorn/8.8.1:
    resolution: {integrity: sha512-7zFpHzhnqYKrkYdUjF1HI1bzd0VygEGX8lFk4k5zVMqHEoES+P+7TKI+EvLO9WVMJ8eekdO0aDEK044xTXwPPA==}
    engines: {node: '>=0.4.0'}
    hasBin: true
    dev: true

  /ajv/6.12.6:
    resolution: {integrity: sha512-j3fVLgvTo527anyYyJOGTYJbG+vnnQYvE0m5mmkc1TK+nxAppkCLMIL0aZ4dblVCNoGShhm+kzE4ZUykBoMg4g==}
    dependencies:
      fast-deep-equal: 3.1.3
      fast-json-stable-stringify: 2.1.0
      json-schema-traverse: 0.4.1
      uri-js: 4.4.1
    dev: true

  /ansi-regex/5.0.1:
    resolution: {integrity: sha512-quJQXlTSUGL2LH9SUXo8VwsY4soanhgo6LNSm84E1LBcE8s3O0wpdiRzyR9z/ZZJMlMWv37qOOb9pdJlMUEKFQ==}
    engines: {node: '>=8'}
    dev: true

  /ansi-styles/3.2.1:
    resolution: {integrity: sha512-VT0ZI6kZRdTh8YyJw3SMbYm/u+NqfsAxEpWO0Pf9sq8/e94WxxOpPKx9FR1FlyCtOVDNOQ+8ntlqFxiRc+r5qA==}
    engines: {node: '>=4'}
    dependencies:
      color-convert: 1.9.3

  /ansi-styles/4.3.0:
    resolution: {integrity: sha512-zbB9rCJAT1rbjiVDb2hqKFHNYLxgtk8NURxZ3IZwD3F6NtxbXZQCnnSi1Lkx+IDohdPlFp222wVALIheZJQSEg==}
    engines: {node: '>=8'}
    dependencies:
      color-convert: 2.0.1
    dev: true

  /any-promise/1.3.0:
    resolution: {integrity: sha512-7UvmKalWRt1wgjL1RrGxoSJW/0QZFIegpeGvZG9kjp8vrRu55XTHbwnqq2GpXm9uLbcuhxm3IqX9OB4MZR1b2A==}
    dev: false

  /argparse/2.0.1:
    resolution: {integrity: sha512-8+9WqebbFzpX9OR+Wa6O29asIogeRMzcGtAINdpMHHyAg10f05aSFVBbcEqGf/PXw1EjAZ+q2/bEBg3DvurK3Q==}
    dev: true

  /aria-hidden/1.2.1_bbvjflvjoibwhtpmedigb26h6y:
    resolution: {integrity: sha512-PN344VAf9j1EAi+jyVHOJ8XidQdPVssGco39eNcsGdM4wcsILtxrKLkbuiMfLWYROK1FjRQasMWCBttrhjnr6A==}
    engines: {node: '>=10'}
    peerDependencies:
      '@types/react': ^16.9.0 || ^17.0.0 || ^18.0.0
      react: ^16.9.0 || ^17.0.0 || ^18.0.0
    peerDependenciesMeta:
      '@types/react':
        optional: true
    dependencies:
      '@types/react': 18.0.24
      react: 18.2.0
      tslib: 2.4.1
    dev: false

  /array-union/2.1.0:
    resolution: {integrity: sha512-HGyxoOTYUyCM6stUe6EJgnd4EoewAI7zMdfqO+kGjnlZmBDz/cR5pf8r/cR4Wq60sL/p0IkcjUEEPwS3GFrIyw==}
    engines: {node: '>=8'}
    dev: true

  /asynckit/0.4.0:
    resolution: {integrity: sha512-Oei9OH4tRh0YqU3GxhX79dM/mwVgvbZJaSNaRk+bshkj0S5cfHcgYakreBjrHwatXKbz+IoIdYLxrKim2MjW0Q==}
    dev: true

  /attr-accept/2.2.2:
    resolution: {integrity: sha512-7prDjvt9HmqiZ0cl5CRjtS84sEyhsHP2coDkaZKRKVfCDo9s7iw7ChVmar78Gu9pC4SoR/28wFu/G5JJhTnqEg==}
    engines: {node: '>=4'}
    dev: false

  /available-typed-arrays/1.0.5:
    resolution: {integrity: sha512-DMD0KiN46eipeziST1LPP/STfDU0sufISXmjSgvVsoU2tqxctQeASejWcfNtxYKqETM1UxQ8sp2OrSBWpHY6sw==}
    engines: {node: '>= 0.4'}
    dev: true

  /axios/0.25.0:
    resolution: {integrity: sha512-cD8FOb0tRH3uuEe6+evtAbgJtfxr7ly3fQjYcMcuPlgkwVS9xboaVIpcDV+cYQe+yGykgwZCs1pzjntcGa6l5g==}
    dependencies:
      follow-redirects: 1.15.2
    transitivePeerDependencies:
      - debug
    dev: true

  /axios/1.1.3:
    resolution: {integrity: sha512-00tXVRwKx/FZr/IDVFt4C+f9FYairX517WoGCL6dpOntqLkZofjhu43F/Xl44UOpqa+9sLFDrG/XAnFsUYgkDA==}
    dependencies:
      follow-redirects: 1.15.2
      form-data: 4.0.0
      proxy-from-env: 1.1.0
    transitivePeerDependencies:
      - debug
    dev: true

  /babel-plugin-macros/3.1.0:
    resolution: {integrity: sha512-Cg7TFGpIr01vOQNODXOOaGz2NpCU5gl8x1qJFbb6hbZxR7XrcE2vtbAsTAbJ7/xwJtUuJEw8K8Zr/AE0LHlesg==}
    engines: {node: '>=10', npm: '>=6'}
    dependencies:
      '@babel/runtime': 7.20.1
      cosmiconfig: 7.0.1
      resolve: 1.22.1
    dev: false

  /babel-plugin-prismjs/2.1.0_prismjs@1.29.0:
    resolution: {integrity: sha512-ehzSKYfeAz4U78zi/sfwsjDPlq0LvDKxNefcZTJ/iKBu+plsHsLqZhUeGf1+82LAcA35UZGbU6ksEx2Utphc/g==}
    peerDependencies:
      prismjs: ^1.18.0
    dependencies:
      prismjs: 1.29.0
    dev: true

  /balanced-match/1.0.2:
    resolution: {integrity: sha512-3oSeUO0TMV67hN1AmbXsK4yaqU7tjiHlbxRDZOpH0KW9+CeX4bRAaX0Anxt0tx2MrpRpWwQaPwIlISEJhYU5Pw==}

  /brace-expansion/1.1.11:
    resolution: {integrity: sha512-iCuPHDFgrHX7H2vEI/5xpz07zSHB00TpugqhmYtVmMO6518mCuRMoOYFldEBl0g187ufozdaHgWKcYFb61qGiA==}
    dependencies:
      balanced-match: 1.0.2
      concat-map: 0.0.1

  /braces/3.0.2:
    resolution: {integrity: sha512-b8um+L1RzM3WDSzvhm6gIz1yfTbBt6YTlcEKAvsmqCZZFw46z626lVj9j1yEPW33H5H+lBQpZMP1k8l+78Ha0A==}
    engines: {node: '>=8'}
    dependencies:
      fill-range: 7.0.1
    dev: true

  /browserslist/4.21.4:
    resolution: {integrity: sha512-CBHJJdDmgjl3daYjN5Cp5kbTf1mUhZoS+beLklHIvkOWscs83YAhLlF3Wsh/lciQYAcbBJgTOD44VtG31ZM4Hw==}
    engines: {node: ^6 || ^7 || ^8 || ^9 || ^10 || ^11 || ^12 || >=13.7}
    hasBin: true
    dependencies:
<<<<<<< HEAD
      caniuse-lite: 1.0.30001422
=======
      caniuse-lite: 1.0.30001429
>>>>>>> a3f56e7a
      electron-to-chromium: 1.4.284
      node-releases: 2.0.6
      update-browserslist-db: 1.0.10_browserslist@4.21.4

  /call-bind/1.0.2:
    resolution: {integrity: sha512-7O+FbCihrB5WGbFYesctwmTKae6rOiIzmz1icreWJ+0aA7LJfuqhEso2T9ncpcFtzMQtzXf2QGGueWJGTYsqrA==}
    dependencies:
      function-bind: 1.1.1
      get-intrinsic: 1.1.3
    dev: true

  /call-me-maybe/1.0.2:
    resolution: {integrity: sha512-HpX65o1Hnr9HH25ojC1YGs7HCQLq0GCOibSaWER0eNpgJ/Z1MZv2mTc7+xh6WOPxbRVcmgbv4hGU+uSQ/2xFZQ==}
    dev: true

  /callsites/3.1.0:
    resolution: {integrity: sha512-P8BjAsXvZS+VIDUI11hHCQEv74YT67YUi5JJFNWIqL235sBmjX4+qx9Muvls5ivyNENctx46xQLQ3aTuE7ssaQ==}
    engines: {node: '>=6'}

<<<<<<< HEAD
  /caniuse-lite/1.0.30001422:
    resolution: {integrity: sha512-hSesn02u1QacQHhaxl/kNMZwqVG35Sz/8DgvmgedxSH8z9UUpcDYSPYgsj3x5dQNRcNp6BwpSfQfVzYUTm+fog==}
=======
  /caniuse-lite/1.0.30001429:
    resolution: {integrity: sha512-511ThLu1hF+5RRRt0zYCf2U2yRr9GPF6m5y90SBCWsvSoYoW7yAGlv/elyPaNfvGCkp6kj/KFZWU0BMA69Prsg==}
>>>>>>> a3f56e7a

  /chalk/2.4.2:
    resolution: {integrity: sha512-Mti+f9lpJNcwF4tWV8/OrTTtF1gZi+f8FqlyAdouralcFWFQWF2+NgCHShjkCb+IFBLq9buZwE1xckQU4peSuQ==}
    engines: {node: '>=4'}
    dependencies:
      ansi-styles: 3.2.1
      escape-string-regexp: 1.0.5
      supports-color: 5.5.0

  /chalk/4.1.2:
    resolution: {integrity: sha512-oKnbhFyRIXpUuez8iBMmyEa4nbj4IOQyuhc/wy9kY7/WVPcwIO9VA668Pu8RkO7+0G76SLROeyw9CpQ061i4mA==}
    engines: {node: '>=10'}
    dependencies:
      ansi-styles: 4.3.0
      supports-color: 7.2.0
    dev: true

  /clean-css/5.3.1:
    resolution: {integrity: sha512-lCr8OHhiWCTw4v8POJovCoh4T7I9U11yVsPjMWWnnMmp9ZowCxyad1Pathle/9HjaDp+fdQKjO9fQydE6RHTZg==}
    engines: {node: '>= 10.0'}
    dependencies:
      source-map: 0.6.1
    dev: true

  /cliui/8.0.1:
    resolution: {integrity: sha512-BSeNnyus75C4//NQ9gQt1/csTXyo/8Sb+afLAkzAptFuMsod9HFokGNudZpi/oQV73hnVK+sR+5PVRMd+Dr7YQ==}
    engines: {node: '>=12'}
    dependencies:
      string-width: 4.2.3
      strip-ansi: 6.0.1
      wrap-ansi: 7.0.0
    dev: true

  /clsx/1.1.1:
    resolution: {integrity: sha512-6/bPho624p3S2pMyvP5kKBPXnI3ufHLObBFCfgx+LkeR5lg2XYy2hqZqUf45ypD8COn2bhgGJSUE+l5dhNBieA==}
    engines: {node: '>=6'}
    dev: false

  /color-convert/1.9.3:
    resolution: {integrity: sha512-QfAUtd+vFdAtFQcC8CCyYt1fYWxSqAiK2cSD6zDB8N3cpsEBAvRxp9zOGg6G/SHHJYAT88/az/IuDGALsNVbGg==}
    dependencies:
      color-name: 1.1.3

  /color-convert/2.0.1:
    resolution: {integrity: sha512-RRECPsj7iu/xb5oKYcsFHSppFNnsj/52OVTRKb4zP5onXwVF3zVmmToNcOfGC+CRDpfK/U584fMg38ZHCaElKQ==}
    engines: {node: '>=7.0.0'}
    dependencies:
      color-name: 1.1.4
    dev: true

  /color-name/1.1.3:
    resolution: {integrity: sha512-72fSenhMw2HZMTVHeCA9KCmpEIbzWiQsjN+BHcBbS9vr1mtt+vJjPdksIBNUmKAW8TFUDPJK5SUU3QhE9NEXDw==}

  /color-name/1.1.4:
    resolution: {integrity: sha512-dOy+3AuW3a2wNbZHIuMZpTcgjGuLU/uBL/ubcZF9OXbDo8ff4O8yVp5Bf0efS8uEoYo5q4Fx7dY9OgQGXgAsQA==}
    dev: true

  /combined-stream/1.0.8:
    resolution: {integrity: sha512-FQN4MRfuJeHf7cBbBMJFXhKSDq+2kAArBlmRBvcvFE5BB1HZKXtSFASDhdlz9zOYwxh8lDdnvmMOe/+5cdoEdg==}
    engines: {node: '>= 0.8'}
    dependencies:
      delayed-stream: 1.0.0
    dev: true

  /commander/4.1.1:
    resolution: {integrity: sha512-NOKm8xhkzAjzFx8B2v5OAHT+u5pRQc2UCa2Vq9jYL/31o2wi9mxBA7LIFs3sV5VSC49z6pEhfbMULvShKj26WA==}
    engines: {node: '>= 6'}
    dev: false

  /commander/8.3.0:
    resolution: {integrity: sha512-OkTL9umf+He2DZkUq8f8J9of7yL6RJKI24dVITBmNfZBmri9zYZQrKkuXiKhyfPSu8tUhnVBB1iKXevvnlR4Ww==}
    engines: {node: '>= 12'}
    dev: false

  /concat-map/0.0.1:
    resolution: {integrity: sha512-/Srv4dswyQNBfohGpz9o6Yb3Gz3SrUDqBH5rTuhGR7ahtlbYKnVxw2bCFMRljaA7EXHaXZ8wsHdodFvbkhKmqg==}

  /convert-source-map/1.9.0:
    resolution: {integrity: sha512-ASFBup0Mz1uyiIjANan1jzLQami9z1PoYSZCiiYW2FczPbenXc45FZdBZLzOT+r6+iciuEModtmCti+hjaAk0A==}

  /cosmiconfig/7.0.1:
    resolution: {integrity: sha512-a1YWNUV2HwGimB7dU2s1wUMurNKjpx60HxBB6xUM8Re+2s1g1IIfJvFR0/iCF+XHdE0GMTKTuLR32UQff4TEyQ==}
    engines: {node: '>=10'}
    dependencies:
      '@types/parse-json': 4.0.0
      import-fresh: 3.3.0
      parse-json: 5.2.0
      path-type: 4.0.0
      yaml: 1.10.2

  /cross-spawn/7.0.3:
    resolution: {integrity: sha512-iRDPJKUPVEND7dHPO8rkbOnPpyDygcDFtWjpeWNCgy8WP2rXcxXL8TskReQl6OrB2G7+UJrags1q15Fudc7G6w==}
    engines: {node: '>= 8'}
    dependencies:
      path-key: 3.1.1
      shebang-command: 2.0.0
      which: 2.0.2
    dev: true

  /csstype/3.0.9:
    resolution: {integrity: sha512-rpw6JPxK6Rfg1zLOYCSwle2GFOOsnjmDYDaBwEcwoOg4qlsIVCN789VkBZDJAGi4T07gI4YSutR43t9Zz4Lzuw==}
    dev: false

  /csstype/3.1.1:
    resolution: {integrity: sha512-DJR/VvkAvSZW9bTouZue2sSxDwdTN92uHjqeKVm+0dAqdfNykRzQ95tay8aXMBAAPpUiq4Qcug2L7neoRh2Egw==}

  /data-uri-to-buffer/4.0.0:
    resolution: {integrity: sha512-Vr3mLBA8qWmcuschSLAOogKgQ/Jwxulv3RNE4FXnYWRGujzrRWQI4m12fQqRkwX06C0KanhLr4hK+GydchZsaA==}
    engines: {node: '>= 12'}
    dev: true

  /dayjs/1.11.6:
    resolution: {integrity: sha512-zZbY5giJAinCG+7AGaw0wIhNZ6J8AhWuSXKvuc1KAyMiRsvGQWqh4L+MomvhdAYjN+lqvVCMq1I41e3YHvXkyQ==}
    dev: false

  /debug/4.3.4:
    resolution: {integrity: sha512-PRWFHuSU3eDtQJPvnNY7Jcket1j0t5OuOsFzPPzsekD52Zl8qUfFIPEiswXqIvHWGVHOgX+7G/vCNNhehwxfkQ==}
    engines: {node: '>=6.0'}
    peerDependencies:
      supports-color: '*'
    peerDependenciesMeta:
      supports-color:
        optional: true
    dependencies:
      ms: 2.1.2

  /deep-equal/2.0.5:
    resolution: {integrity: sha512-nPiRgmbAtm1a3JsnLCf6/SLfXcjyN5v8L1TXzdCmHrXJ4hx+gW/w1YCcn7z8gJtSiDArZCgYtbao3QqLm/N1Sw==}
    dependencies:
      call-bind: 1.0.2
      es-get-iterator: 1.1.2
      get-intrinsic: 1.1.3
      is-arguments: 1.1.1
      is-date-object: 1.0.5
      is-regex: 1.1.4
      isarray: 2.0.5
      object-is: 1.1.5
      object-keys: 1.1.1
      object.assign: 4.1.4
      regexp.prototype.flags: 1.4.3
      side-channel: 1.0.4
      which-boxed-primitive: 1.0.2
      which-collection: 1.0.1
      which-typed-array: 1.1.8
    dev: true

  /deep-is/0.1.4:
    resolution: {integrity: sha512-oIPzksmTg4/MriiaYGO+okXDT7ztn/w3Eptv/+gSIdMdKsJo0u4CfYNFJPy+4SKMuCqGw2wxnA+URMg3t8a/bQ==}
    dev: true

  /define-properties/1.1.4:
    resolution: {integrity: sha512-uckOqKcfaVvtBdsVkdPv3XjveQJsNQqmhXgRi8uhvWWuPYZCNlzT8qAyblUgNoXdHdjMTzAqeGjAoli8f+bzPA==}
    engines: {node: '>= 0.4'}
    dependencies:
      has-property-descriptors: 1.0.0
      object-keys: 1.1.1
    dev: true

  /delayed-stream/1.0.0:
    resolution: {integrity: sha512-ZySD7Nf91aLB0RxL4KGrKHBXl7Eds1DAmEdcoVawXnLD7SDhpNgtuII2aAkg7a7QS41jxPSZ17p4VdGnMHk3MQ==}
    engines: {node: '>=0.4.0'}
    dev: true

  /didyoumean/1.2.2:
    resolution: {integrity: sha512-gxtyfqMg7GKyhQmb056K7M3xszy/myH8w+B4RT+QXBQsvAOdc3XymqDDPHx1BgPgsdAA5SIifona89YtRATDzw==}
    dev: true

  /dir-glob/3.0.1:
    resolution: {integrity: sha512-WkrWp9GR4KXfKGYzOLmTuGVi1UWFfws377n9cc55/tb6DuqyF6pcQ5AbiHEshaDpY9v6oaSr2XCDidGmMwdzIA==}
    engines: {node: '>=8'}
    dependencies:
      path-type: 4.0.0
    dev: true

  /doctrine/3.0.0:
    resolution: {integrity: sha512-yS+Q5i3hBf7GBkd4KG8a7eBNNWNGLTaEwwYWUijIYM7zrlYDM0BFXHjjPWlWZ1Rg7UaddZeIDmi9jF3HmqiQ2w==}
    engines: {node: '>=6.0.0'}
    dependencies:
      esutils: 2.0.3
    dev: true

  /dom-helpers/5.2.1:
    resolution: {integrity: sha512-nRCa7CK3VTrM2NmGkIy4cbK7IZlgBE/PYMn55rrXefr5xXDP0LdtfPnblFDoVdcAfslJ7or6iqAUnx0CCGIWQA==}
    dependencies:
      '@babel/runtime': 7.20.1
      csstype: 3.1.1
    dev: false

  /echarts-for-react/3.0.2_echarts@5.4.0+react@18.2.0:
    resolution: {integrity: sha512-DRwIiTzx8JfwPOVgGttDytBqdp5VzCSyMRIxubgU/g2n9y3VLUmF2FK7Icmg/sNVkv4+rktmrLN9w22U2yy3fA==}
    peerDependencies:
      echarts: ^3.0.0 || ^4.0.0 || ^5.0.0
      react: ^15.0.0 || >=16.0.0
    dependencies:
      echarts: 5.4.0
      fast-deep-equal: 3.1.3
      react: 18.2.0
      size-sensor: 1.0.1
    dev: false

  /echarts/5.4.0:
    resolution: {integrity: sha512-uPsO9VRUIKAdFOoH3B0aNg7NRVdN7aM39/OjovjO9MwmWsAkfGyeXJhK+dbRi51iDrQWliXV60/XwLA7kg3z0w==}
    dependencies:
      tslib: 2.3.0
      zrender: 5.4.0
    dev: false

  /electron-to-chromium/1.4.284:
    resolution: {integrity: sha512-M8WEXFuKXMYMVr45fo8mq0wUrrJHheiKZf6BArTKk9ZBYCKJEOU5H8cdWgDT+qCVZf7Na4lVUaZsA+h6uA9+PA==}

  /embla-carousel-autoplay/7.0.4_embla-carousel@7.0.4:
    resolution: {integrity: sha512-N0pRlqf0GxDvnXnWTx/rQOXePa/5l4lii5LAhNCzCSP0Qoj1APln8eGYzpCwkJ6m4Vc75lpnM+y37R9CaBm7Dg==}
    peerDependencies:
      embla-carousel: 7.0.4
    dependencies:
      embla-carousel: 7.0.4
    dev: false

  /embla-carousel-react/7.0.4_react@18.2.0:
    resolution: {integrity: sha512-pSnxrvsLMt3TwVS8uqYMZGfJvRLy+3rcg3JOImVDgvNEtEbbzXoL8tR34Dph6Jh38e/Z9IZW7jVX0igu/haLyQ==}
    peerDependencies:
      react: ^18.1.0
    dependencies:
      embla-carousel: 7.0.4
      react: 18.2.0
    dev: false

  /embla-carousel/7.0.4:
    resolution: {integrity: sha512-2/EO9Zh6yT1EiTNkCUhbYfAqe6PVODSYFZQxTeuLGFYYNTKTkHvalfuFVIdEDmtxbbGepuYtLqCmk6yzJfJeyw==}
    dev: false

  /emoji-regex/8.0.0:
    resolution: {integrity: sha512-MSjYzcWNOA0ewAHpz0MxpYFvwg6yjy1NG3xteoqz644VCo/RPgnr1/GGt+ic3iJTzQ8Eu3TdM14SawnVUmGE6A==}
    dev: true

  /error-ex/1.3.2:
    resolution: {integrity: sha512-7dFHNmqeFSEt2ZBsCriorKnn3Z2pj+fd9kmI6QoWw4//DL+icEBfc0U7qJCisqrTsKTjw4fNFy2pW9OqStD84g==}
    dependencies:
      is-arrayish: 0.2.1

  /es-abstract/1.20.4:
    resolution: {integrity: sha512-0UtvRN79eMe2L+UNEF1BwRe364sj/DXhQ/k5FmivgoSdpM90b8Jc0mDzKMGo7QS0BVbOP/bTwBKNnDc9rNzaPA==}
    engines: {node: '>= 0.4'}
    dependencies:
      call-bind: 1.0.2
      es-to-primitive: 1.2.1
      function-bind: 1.1.1
      function.prototype.name: 1.1.5
      get-intrinsic: 1.1.3
      get-symbol-description: 1.0.0
      has: 1.0.3
      has-property-descriptors: 1.0.0
      has-symbols: 1.0.3
      internal-slot: 1.0.3
      is-callable: 1.2.7
      is-negative-zero: 2.0.2
      is-regex: 1.1.4
      is-shared-array-buffer: 1.0.2
      is-string: 1.0.7
      is-weakref: 1.0.2
      object-inspect: 1.12.2
      object-keys: 1.1.1
      object.assign: 4.1.4
      regexp.prototype.flags: 1.4.3
      safe-regex-test: 1.0.0
      string.prototype.trimend: 1.0.5
      string.prototype.trimstart: 1.0.5
      unbox-primitive: 1.0.2
    dev: true

  /es-get-iterator/1.1.2:
    resolution: {integrity: sha512-+DTO8GYwbMCwbywjimwZMHp8AuYXOS2JZFWoi2AlPOS3ebnII9w/NLpNZtA7A0YLaVDw+O7KFCeoIV7OPvM7hQ==}
    dependencies:
      call-bind: 1.0.2
      get-intrinsic: 1.1.3
      has-symbols: 1.0.3
      is-arguments: 1.1.1
      is-map: 2.0.2
      is-set: 2.0.2
      is-string: 1.0.7
      isarray: 2.0.5
    dev: true

  /es-to-primitive/1.2.1:
    resolution: {integrity: sha512-QCOllgZJtaUo9miYBcLChTUaHNjJF3PYs1VidD7AwiEj1kYxKeQTctLAezAOH5ZKRH0g2IgPn6KwB4IT8iRpvA==}
    engines: {node: '>= 0.4'}
    dependencies:
      is-callable: 1.2.7
      is-date-object: 1.0.5
      is-symbol: 1.0.4
    dev: true

  /es6-promise/3.3.1:
    resolution: {integrity: sha512-SOp9Phqvqn7jtEUxPWdWfWoLmyt2VaJ6MpvP9Comy1MceMXqE6bxvaTu4iaxpYYPzhny28Lc+M87/c2cPK6lDg==}
    dev: true

  /esbuild-android-64/0.15.12:
    resolution: {integrity: sha512-MJKXwvPY9g0rGps0+U65HlTsM1wUs9lbjt5CU19RESqycGFDRijMDQsh68MtbzkqWSRdEtiKS1mtPzKneaAI0Q==}
    engines: {node: '>=12'}
    cpu: [x64]
    os: [android]
    requiresBuild: true
    optional: true

  /esbuild-android-arm64/0.15.12:
    resolution: {integrity: sha512-Hc9SEcZbIMhhLcvhr1DH+lrrec9SFTiRzfJ7EGSBZiiw994gfkVV6vG0sLWqQQ6DD7V4+OggB+Hn0IRUdDUqvA==}
    engines: {node: '>=12'}
    cpu: [arm64]
    os: [android]
    requiresBuild: true
    optional: true

  /esbuild-darwin-64/0.15.12:
    resolution: {integrity: sha512-qkmqrTVYPFiePt5qFjP8w/S+GIUMbt6k8qmiPraECUWfPptaPJUGkCKrWEfYFRWB7bY23FV95rhvPyh/KARP8Q==}
    engines: {node: '>=12'}
    cpu: [x64]
    os: [darwin]
    requiresBuild: true
    optional: true

  /esbuild-darwin-arm64/0.15.12:
    resolution: {integrity: sha512-z4zPX02tQ41kcXMyN3c/GfZpIjKoI/BzHrdKUwhC/Ki5BAhWv59A9M8H+iqaRbwpzYrYidTybBwiZAIWCLJAkw==}
    engines: {node: '>=12'}
    cpu: [arm64]
    os: [darwin]
    requiresBuild: true
    optional: true

  /esbuild-freebsd-64/0.15.12:
    resolution: {integrity: sha512-XFL7gKMCKXLDiAiBjhLG0XECliXaRLTZh6hsyzqUqPUf/PY4C6EJDTKIeqqPKXaVJ8+fzNek88285krSz1QECw==}
    engines: {node: '>=12'}
    cpu: [x64]
    os: [freebsd]
    requiresBuild: true
    optional: true

  /esbuild-freebsd-arm64/0.15.12:
    resolution: {integrity: sha512-jwEIu5UCUk6TjiG1X+KQnCGISI+ILnXzIzt9yDVrhjug2fkYzlLbl0K43q96Q3KB66v6N1UFF0r5Ks4Xo7i72g==}
    engines: {node: '>=12'}
    cpu: [arm64]
    os: [freebsd]
    requiresBuild: true
    optional: true

  /esbuild-linux-32/0.15.12:
    resolution: {integrity: sha512-uSQuSEyF1kVzGzuIr4XM+v7TPKxHjBnLcwv2yPyCz8riV8VUCnO/C4BF3w5dHiVpCd5Z1cebBtZJNlC4anWpwA==}
    engines: {node: '>=12'}
    cpu: [ia32]
    os: [linux]
    requiresBuild: true
    optional: true

  /esbuild-linux-64/0.15.12:
    resolution: {integrity: sha512-QcgCKb7zfJxqT9o5z9ZUeGH1k8N6iX1Y7VNsEi5F9+HzN1OIx7ESxtQXDN9jbeUSPiRH1n9cw6gFT3H4qbdvcA==}
    engines: {node: '>=12'}
    cpu: [x64]
    os: [linux]
    requiresBuild: true
    optional: true

  /esbuild-linux-arm/0.15.12:
    resolution: {integrity: sha512-Wf7T0aNylGcLu7hBnzMvsTfEXdEdJY/hY3u36Vla21aY66xR0MS5I1Hw8nVquXjTN0A6fk/vnr32tkC/C2lb0A==}
    engines: {node: '>=12'}
    cpu: [arm]
    os: [linux]
    requiresBuild: true
    optional: true

  /esbuild-linux-arm64/0.15.12:
    resolution: {integrity: sha512-HtNq5xm8fUpZKwWKS2/YGwSfTF+339L4aIA8yphNKYJckd5hVdhfdl6GM2P3HwLSCORS++++7++//ApEwXEuAQ==}
    engines: {node: '>=12'}
    cpu: [arm64]
    os: [linux]
    requiresBuild: true
    optional: true

  /esbuild-linux-mips64le/0.15.12:
    resolution: {integrity: sha512-Qol3+AvivngUZkTVFgLpb0H6DT+N5/zM3V1YgTkryPYFeUvuT5JFNDR3ZiS6LxhyF8EE+fiNtzwlPqMDqVcc6A==}
    engines: {node: '>=12'}
    cpu: [mips64el]
    os: [linux]
    requiresBuild: true
    optional: true

  /esbuild-linux-ppc64le/0.15.12:
    resolution: {integrity: sha512-4D8qUCo+CFKaR0cGXtGyVsOI7w7k93Qxb3KFXWr75An0DHamYzq8lt7TNZKoOq/Gh8c40/aKaxvcZnTgQ0TJNg==}
    engines: {node: '>=12'}
    cpu: [ppc64]
    os: [linux]
    requiresBuild: true
    optional: true

  /esbuild-linux-riscv64/0.15.12:
    resolution: {integrity: sha512-G9w6NcuuCI6TUUxe6ka0enjZHDnSVK8bO+1qDhMOCtl7Tr78CcZilJj8SGLN00zO5iIlwNRZKHjdMpfFgNn1VA==}
    engines: {node: '>=12'}
    cpu: [riscv64]
    os: [linux]
    requiresBuild: true
    optional: true

  /esbuild-linux-s390x/0.15.12:
    resolution: {integrity: sha512-Lt6BDnuXbXeqSlVuuUM5z18GkJAZf3ERskGZbAWjrQoi9xbEIsj/hEzVnSAFLtkfLuy2DE4RwTcX02tZFunXww==}
    engines: {node: '>=12'}
    cpu: [s390x]
    os: [linux]
    requiresBuild: true
    optional: true

  /esbuild-netbsd-64/0.15.12:
    resolution: {integrity: sha512-jlUxCiHO1dsqoURZDQts+HK100o0hXfi4t54MNRMCAqKGAV33JCVvMplLAa2FwviSojT/5ZG5HUfG3gstwAG8w==}
    engines: {node: '>=12'}
    cpu: [x64]
    os: [netbsd]
    requiresBuild: true
    optional: true

  /esbuild-openbsd-64/0.15.12:
    resolution: {integrity: sha512-1o1uAfRTMIWNOmpf8v7iudND0L6zRBYSH45sofCZywrcf7NcZA+c7aFsS1YryU+yN7aRppTqdUK1PgbZVaB1Dw==}
    engines: {node: '>=12'}
    cpu: [x64]
    os: [openbsd]
    requiresBuild: true
    optional: true

  /esbuild-sunos-64/0.15.12:
    resolution: {integrity: sha512-nkl251DpoWoBO9Eq9aFdoIt2yYmp4I3kvQjba3jFKlMXuqQ9A4q+JaqdkCouG3DHgAGnzshzaGu6xofGcXyPXg==}
    engines: {node: '>=12'}
    cpu: [x64]
    os: [sunos]
    requiresBuild: true
    optional: true

  /esbuild-windows-32/0.15.12:
    resolution: {integrity: sha512-WlGeBZHgPC00O08luIp5B2SP4cNCp/PcS+3Pcg31kdcJPopHxLkdCXtadLU9J82LCfw4TVls21A6lilQ9mzHrw==}
    engines: {node: '>=12'}
    cpu: [ia32]
    os: [win32]
    requiresBuild: true
    optional: true

  /esbuild-windows-64/0.15.12:
    resolution: {integrity: sha512-VActO3WnWZSN//xjSfbiGOSyC+wkZtI8I4KlgrTo5oHJM6z3MZZBCuFaZHd8hzf/W9KPhF0lY8OqlmWC9HO5AA==}
    engines: {node: '>=12'}
    cpu: [x64]
    os: [win32]
    requiresBuild: true
    optional: true

  /esbuild-windows-arm64/0.15.12:
    resolution: {integrity: sha512-Of3MIacva1OK/m4zCNIvBfz8VVROBmQT+gRX6pFTLPngFYcj6TFH/12VveAqq1k9VB2l28EoVMNMUCcmsfwyuA==}
    engines: {node: '>=12'}
    cpu: [arm64]
    os: [win32]
    requiresBuild: true
    optional: true

  /esbuild/0.15.12:
    resolution: {integrity: sha512-PcT+/wyDqJQsRVhaE9uX/Oq4XLrFh0ce/bs2TJh4CSaw9xuvI+xFrH2nAYOADbhQjUgAhNWC5LKoUsakm4dxng==}
    engines: {node: '>=12'}
    hasBin: true
    requiresBuild: true
    optionalDependencies:
      '@esbuild/android-arm': 0.15.12
      '@esbuild/linux-loong64': 0.15.12
      esbuild-android-64: 0.15.12
      esbuild-android-arm64: 0.15.12
      esbuild-darwin-64: 0.15.12
      esbuild-darwin-arm64: 0.15.12
      esbuild-freebsd-64: 0.15.12
      esbuild-freebsd-arm64: 0.15.12
      esbuild-linux-32: 0.15.12
      esbuild-linux-64: 0.15.12
      esbuild-linux-arm: 0.15.12
      esbuild-linux-arm64: 0.15.12
      esbuild-linux-mips64le: 0.15.12
      esbuild-linux-ppc64le: 0.15.12
      esbuild-linux-riscv64: 0.15.12
      esbuild-linux-s390x: 0.15.12
      esbuild-netbsd-64: 0.15.12
      esbuild-openbsd-64: 0.15.12
      esbuild-sunos-64: 0.15.12
      esbuild-windows-32: 0.15.12
      esbuild-windows-64: 0.15.12
      esbuild-windows-arm64: 0.15.12

  /escalade/3.1.1:
    resolution: {integrity: sha512-k0er2gUkLf8O0zKJiAhmkTnJlTvINGv7ygDNPbeIsX/TJjGJZHuh9B2UxbsaEkmlEo9MfhrSzmhIlhRlI2GXnw==}
    engines: {node: '>=6'}

  /escape-string-regexp/1.0.5:
    resolution: {integrity: sha512-vbRorB5FUQWvla16U8R/qgaFIya2qGzwDrNmCZuYKrbdSUMG6I1ZCGQRefkRVhuOkIGVne7BQ35DSfo1qvJqFg==}
    engines: {node: '>=0.8.0'}

  /escape-string-regexp/4.0.0:
    resolution: {integrity: sha512-TtpcNJ3XAzx3Gq8sWRzJaVajRs0uVxA2YAkdb1jm2YkPz4G6egUFAyA3n5vtEIZefPk5Wa4UXbKuS5fKkJWdgA==}
    engines: {node: '>=10'}

  /eslint-scope/5.1.1:
    resolution: {integrity: sha512-2NxwbF/hZ0KpepYN0cNbo+FN6XoK7GaHlQhgx/hIZl6Va0bF45RQOOwhLIy8lQDbuCiadSLCBnH2CFYquit5bw==}
    engines: {node: '>=8.0.0'}
    dependencies:
      esrecurse: 4.3.0
      estraverse: 4.3.0
    dev: true

  /eslint-scope/7.1.1:
    resolution: {integrity: sha512-QKQM/UXpIiHcLqJ5AOyIW7XZmzjkzQXYE54n1++wb0u9V/abW3l9uQnxX8Z5Xd18xyKIMTUAyQ0k1e8pz6LUrw==}
    engines: {node: ^12.22.0 || ^14.17.0 || >=16.0.0}
    dependencies:
      esrecurse: 4.3.0
      estraverse: 5.3.0
    dev: true

  /eslint-utils/3.0.0_eslint@8.26.0:
    resolution: {integrity: sha512-uuQC43IGctw68pJA1RgbQS8/NP7rch6Cwd4j3ZBtgo4/8Flj4eGE7ZYSZRN3iq5pVUv6GPdW5Z1RFleo84uLDA==}
    engines: {node: ^10.0.0 || ^12.0.0 || >= 14.0.0}
    peerDependencies:
      eslint: '>=5'
    dependencies:
      eslint: 8.26.0
      eslint-visitor-keys: 2.1.0
    dev: true

  /eslint-visitor-keys/2.1.0:
    resolution: {integrity: sha512-0rSmRBzXgDzIsD6mGdJgevzgezI534Cer5L/vyMX0kHzT/jiB43jRhd9YUlMGYLQy2zprNmoT8qasCGtY+QaKw==}
    engines: {node: '>=10'}
    dev: true

  /eslint-visitor-keys/3.3.0:
    resolution: {integrity: sha512-mQ+suqKJVyeuwGYHAdjMFqjCyfl8+Ldnxuyp3ldiMBFKkvytrXUZWaiPCEav8qDHKty44bD+qV1IP4T+w+xXRA==}
    engines: {node: ^12.22.0 || ^14.17.0 || >=16.0.0}
    dev: true

  /eslint/8.26.0:
    resolution: {integrity: sha512-kzJkpaw1Bfwheq4VXUezFriD1GxszX6dUekM7Z3aC2o4hju+tsR/XyTC3RcoSD7jmy9VkPU3+N6YjVU2e96Oyg==}
    engines: {node: ^12.22.0 || ^14.17.0 || >=16.0.0}
    hasBin: true
    dependencies:
      '@eslint/eslintrc': 1.3.3
      '@humanwhocodes/config-array': 0.11.7
      '@humanwhocodes/module-importer': 1.0.1
      '@nodelib/fs.walk': 1.2.8
      ajv: 6.12.6
      chalk: 4.1.2
      cross-spawn: 7.0.3
      debug: 4.3.4
      doctrine: 3.0.0
      escape-string-regexp: 4.0.0
      eslint-scope: 7.1.1
      eslint-utils: 3.0.0_eslint@8.26.0
      eslint-visitor-keys: 3.3.0
      espree: 9.4.0
      esquery: 1.4.0
      esutils: 2.0.3
      fast-deep-equal: 3.1.3
      file-entry-cache: 6.0.1
      find-up: 5.0.0
      glob-parent: 6.0.2
      globals: 13.17.0
      grapheme-splitter: 1.0.4
      ignore: 5.2.0
      import-fresh: 3.3.0
      imurmurhash: 0.1.4
      is-glob: 4.0.3
      is-path-inside: 3.0.3
      js-sdsl: 4.1.5
      js-yaml: 4.1.0
      json-stable-stringify-without-jsonify: 1.0.1
      levn: 0.4.1
      lodash.merge: 4.6.2
      minimatch: 3.1.2
      natural-compare: 1.4.0
      optionator: 0.9.1
      regexpp: 3.2.0
      strip-ansi: 6.0.1
      strip-json-comments: 3.1.1
      text-table: 0.2.0
    transitivePeerDependencies:
      - supports-color
    dev: true

  /espree/9.4.0:
    resolution: {integrity: sha512-DQmnRpLj7f6TgN/NYb0MTzJXL+vJF9h3pHy4JhCIs3zwcgez8xmGg3sXHcEO97BrmO2OSvCwMdfdlyl+E9KjOw==}
    engines: {node: ^12.22.0 || ^14.17.0 || >=16.0.0}
    dependencies:
      acorn: 8.8.1
      acorn-jsx: 5.3.2_acorn@8.8.1
      eslint-visitor-keys: 3.3.0
    dev: true

  /esprima-extract-comments/1.1.0:
    resolution: {integrity: sha512-sBQUnvJwpeE9QnPrxh7dpI/dp67erYG4WXEAreAMoelPRpMR7NWb4YtwRPn9b+H1uLQKl/qS8WYmyaljTpjIsw==}
    engines: {node: '>=4'}
    dependencies:
      esprima: 4.0.1
    dev: true

  /esprima/4.0.1:
    resolution: {integrity: sha512-eGuFFw7Upda+g4p+QHvnW0RyTX/SVeJBDM/gCtMARO0cLuT2HcEKnTPvhjV6aGeqrCB/sbNop0Kszm0jsaWU4A==}
    engines: {node: '>=4'}
    hasBin: true
    dev: true

  /esquery/1.4.0:
    resolution: {integrity: sha512-cCDispWt5vHHtwMY2YrAQ4ibFkAL8RbH5YGBnZBc90MolvvfkkQcJro/aZiAQUlQ3qgrYS6D6v8Gc5G5CQsc9w==}
    engines: {node: '>=0.10'}
    dependencies:
      estraverse: 5.3.0
    dev: true

  /esrecurse/4.3.0:
    resolution: {integrity: sha512-KmfKL3b6G+RXvP8N1vr3Tq1kL/oCFgn2NYXEtqP8/L3pKapUA4G8cFVaoF3SU323CD4XypR/ffioHmkti6/Tag==}
    engines: {node: '>=4.0'}
    dependencies:
      estraverse: 5.3.0
    dev: true

  /estraverse/4.3.0:
    resolution: {integrity: sha512-39nnKffWz8xN1BU/2c79n9nB9HDzo0niYUqx6xyqUnyoAnQyyWpOTdZEeiCch8BBu515t4wp9ZmgVfVhn9EBpw==}
    engines: {node: '>=4.0'}
    dev: true

  /estraverse/5.3.0:
    resolution: {integrity: sha512-MMdARuVEQziNTeJD8DgMqmhwR11BRQ/cBP+pLtYdSTnf3MIO8fFeiINEbX36ZdNlfU/7A9f3gUw49B3oQsvwBA==}
    engines: {node: '>=4.0'}
    dev: true

  /estree-walker/2.0.2:
    resolution: {integrity: sha512-Rfkk/Mp/DL7JVje3u18FxFujQlTNR2q6QfMSMB7AvCBx91NGj/ba3kCfza0f6dVDbw7YlRf/nDrn7pQrCCyQ/w==}
    dev: true

  /esutils/2.0.3:
    resolution: {integrity: sha512-kVscqXk4OCp68SZ0dkgEKVi6/8ij300KBWTJq32P/dYeWTSwK41WyTxalN1eRmA5Z9UU/LX9D7FWSmV9SAYx6g==}
    engines: {node: '>=0.10.0'}
    dev: true

  /eta/1.12.3:
    resolution: {integrity: sha512-qHixwbDLtekO/d51Yr4glcaUJCIjGVJyTzuqV4GPlgZo1YpgOKG+avQynErZIYrfM6JIJdtiG2Kox8tbb+DoGg==}
    engines: {node: '>=6.0.0'}
    dev: true

  /event-target-shim/5.0.1:
    resolution: {integrity: sha512-i/2XbnSz/uxRCU6+NdVJgKWDTM427+MqYbkQzD321DuCQJUqOuJKIA0IM2+W2xtYHdKOmZ4dR6fExsd4SXL+WQ==}
    engines: {node: '>=6'}
    dev: false

  /eventsource/1.1.2:
    resolution: {integrity: sha512-xAH3zWhgO2/3KIniEKYPr8plNSzlGINOUqYj0m0u7AB81iRw8b/3E73W6AuU+6klLbaSFmZnaETQ2lXPfAydrA==}
    engines: {node: '>=0.12.0'}
    dev: false

  /extract-comments/1.1.0:
    resolution: {integrity: sha512-dzbZV2AdSSVW/4E7Ti5hZdHWbA+Z80RJsJhr5uiL10oyjl/gy7/o+HI1HwK4/WSZhlq4SNKU3oUzXlM13Qx02Q==}
    engines: {node: '>=6'}
    dependencies:
      esprima-extract-comments: 1.1.0
      parse-code-context: 1.0.0
    dev: true

  /fast-deep-equal/3.1.3:
    resolution: {integrity: sha512-f3qQ9oQy9j2AhBe/H9VC91wLmKBCCU/gDOnKNAYG5hswO7BLKj09Hc5HYNz9cGI++xlpDCIgDaitVs03ATR84Q==}

  /fast-glob/3.2.12:
    resolution: {integrity: sha512-DVj4CQIYYow0BlaelwK1pHl5n5cRSJfM60UA0zK891sVInoPri2Ekj7+e1CT3/3qxXenpI+nBBmQAcJPJgaj4w==}
    engines: {node: '>=8.6.0'}
    dependencies:
      '@nodelib/fs.stat': 2.0.5
      '@nodelib/fs.walk': 1.2.8
      glob-parent: 5.1.2
      merge2: 1.4.1
      micromatch: 4.0.5
    dev: true

  /fast-json-stable-stringify/2.1.0:
    resolution: {integrity: sha512-lhd/wF+Lk98HZoTCtlVraHtfh5XYijIjalXck7saUtuanSDyLMxnHhSXEDJqHxD7msR8D0uCmqlkwjCV8xvwHw==}
    dev: true

  /fast-levenshtein/2.0.6:
    resolution: {integrity: sha512-DCXu6Ifhqcks7TZKY3Hxp3y6qphY5SJZmrWMDrKcERSOXWQdMhU9Ig/PYrzyw/ul9jOIyh0N4M0tbC5hodg8dw==}
    dev: true

  /fast-safe-stringify/2.1.1:
    resolution: {integrity: sha512-W+KJc2dmILlPplD/H4K9l9LcAHAfPtP6BY84uVLXQ6Evcz9Lcg33Y2z1IVblT6xdY54PXYVHEv+0Wpq8Io6zkA==}
    dev: true

  /fastq/1.13.0:
    resolution: {integrity: sha512-YpkpUnK8od0o1hmeSc7UUs/eB/vIPWJYjKck2QKIzAf71Vm1AAQ3EbuZB3g2JIy+pg+ERD0vqI79KyZiB2e2Nw==}
    dependencies:
      reusify: 1.0.4
    dev: true

  /fetch-blob/3.2.0:
    resolution: {integrity: sha512-7yAQpD2UMJzLi1Dqv7qFYnPbaPx7ZfFK6PiIxQ4PfkGPyNyl2Ugx+a/umUonmKqjhM4DnfbMvdX6otXq83soQQ==}
    engines: {node: ^12.20 || >= 14.13}
    dependencies:
      node-domexception: 1.0.0
      web-streams-polyfill: 3.2.1
    dev: true

  /fetch-cookie/0.11.0:
    resolution: {integrity: sha512-BQm7iZLFhMWFy5CZ/162sAGjBfdNWb7a8LEqqnzsHFhxT/X/SVj/z2t2nu3aJvjlbQkrAlTUApplPRjWyH4mhA==}
    engines: {node: '>=8'}
    dependencies:
      tough-cookie: 4.1.2
    dev: false

  /file-entry-cache/6.0.1:
    resolution: {integrity: sha512-7Gps/XWymbLk2QLYK4NzpMOrYjMhdIxXuIvy2QBsLE6ljuodKvdkWs/cpyJJ3CVIVpH0Oi1Hvg1ovbMzLdFBBg==}
    engines: {node: ^10.12.0 || >=12.0.0}
    dependencies:
      flat-cache: 3.0.4
    dev: true

  /file-selector/0.6.0:
    resolution: {integrity: sha512-QlZ5yJC0VxHxQQsQhXvBaC7VRJ2uaxTf+Tfpu4Z/OcVQJVpZO+DGU0rkoVW5ce2SccxugvpBJoMvUs59iILYdw==}
    engines: {node: '>= 12'}
    dependencies:
      tslib: 2.4.1
    dev: false

  /fill-range/7.0.1:
    resolution: {integrity: sha512-qOo9F+dMUmC2Lcb4BbVvnKJxTPjCm+RRpe4gDuGrzkL7mEVl/djYSu2OdQ2Pa302N4oqkSg9ir6jaLWJ2USVpQ==}
    engines: {node: '>=8'}
    dependencies:
      to-regex-range: 5.0.1
    dev: true

  /find-root/1.1.0:
    resolution: {integrity: sha512-NKfW6bec6GfKc0SGx1e07QZY9PE99u0Bft/0rzSD5k3sO/vwkVUpDUKVm5Gpp5Ue3YfShPFTX2070tDs5kB9Ng==}
    dev: false

  /find-up/5.0.0:
    resolution: {integrity: sha512-78/PXT1wlLLDgTzDs7sjq9hzz0vXD+zn+7wypEe4fXQxCmdmqfGsEPQxmiCSQI3ajFV91bVSsvNtrJRiW6nGng==}
    engines: {node: '>=10'}
    dependencies:
      locate-path: 6.0.0
      path-exists: 4.0.0
    dev: true

  /flat-cache/3.0.4:
    resolution: {integrity: sha512-dm9s5Pw7Jc0GvMYbshN6zchCA9RgQlzzEZX3vylR9IqFfS8XciblUXOKfW6SiuJ0e13eDYZoZV5wdrev7P3Nwg==}
    engines: {node: ^10.12.0 || >=12.0.0}
    dependencies:
      flatted: 3.2.7
      rimraf: 3.0.2
    dev: true

  /flatted/3.2.7:
    resolution: {integrity: sha512-5nqDSxl8nn5BSNxyR3n4I6eDmbolI6WT+QqR547RwxQapgjQBmtktdP+HTBb/a/zLsbzERTONyUB5pefh5TtjQ==}
    dev: true

  /follow-redirects/1.15.2:
    resolution: {integrity: sha512-VQLG33o04KaQ8uYi2tVNbdrWp1QWxNNea+nmIB4EVM28v0hmP17z7aG1+wAkNzVq4KeXTq3221ye5qTJP91JwA==}
    engines: {node: '>=4.0'}
    peerDependencies:
      debug: '*'
    peerDependenciesMeta:
      debug:
        optional: true
    dev: true

  /for-each/0.3.3:
    resolution: {integrity: sha512-jqYfLp7mo9vIyQf8ykW2v7A+2N4QjeCeI5+Dz9XraiO1ign81wjiH7Fb9vSOWvQfNtmSa4H2RoQTrrXivdUZmw==}
    dependencies:
      is-callable: 1.2.7
    dev: true

  /form-data/4.0.0:
    resolution: {integrity: sha512-ETEklSGi5t0QMZuiXoA/Q6vcnxcLQP5vdugSpuAyi6SVGi2clPPp+xgEhuMaHC+zGgn31Kd235W35f7Hykkaww==}
    engines: {node: '>= 6'}
    dependencies:
      asynckit: 0.4.0
      combined-stream: 1.0.8
      mime-types: 2.1.35
    dev: true

  /formdata-polyfill/4.0.10:
    resolution: {integrity: sha512-buewHzMvYL29jdeQTVILecSaZKnt/RJWjoZCF5OW60Z67/GmSLBkOFM7qh1PI3zFNtJbaZL5eQu1vLfazOwj4g==}
    engines: {node: '>=12.20.0'}
    dependencies:
      fetch-blob: 3.2.0
    dev: true

  /fs.realpath/1.0.0:
    resolution: {integrity: sha512-OO0pH2lK6a0hZnAdau5ItzHPI6pUlvI7jMVnxUQRtw4owF2wk8lOSabtGDCTP4Ggrg2MbGnWO9X8K1t4+fGMDw==}

  /fsevents/2.3.2:
    resolution: {integrity: sha512-xiqMQR4xAeHTuB9uWm+fFRcIOgKBMiOBP+eXiyT7jsgVCq1bkVygt00oASowB7EdtpOHaaPgKt812P9ab+DDKA==}
    engines: {node: ^8.16.0 || ^10.6.0 || >=11.0.0}
    os: [darwin]
    requiresBuild: true
    optional: true

  /function-bind/1.1.1:
    resolution: {integrity: sha512-yIovAzMX49sF8Yl58fSCWJ5svSLuaibPxXQJFLmBObTuCr0Mf1KiPopGM9NiFjiYBCbfaa2Fh6breQ6ANVTI0A==}

  /function.prototype.name/1.1.5:
    resolution: {integrity: sha512-uN7m/BzVKQnCUF/iW8jYea67v++2u7m5UgENbHRtdDVclOUP+FMPlCNdmk0h/ysGyo2tavMJEDqJAkJdRa1vMA==}
    engines: {node: '>= 0.4'}
    dependencies:
      call-bind: 1.0.2
      define-properties: 1.1.4
      es-abstract: 1.20.4
      functions-have-names: 1.2.3
    dev: true

  /functions-have-names/1.2.3:
    resolution: {integrity: sha512-xckBUXyTIqT97tq2x2AMb+g163b5JFysYk0x4qxNFwbfQkmNZoiRHb6sPzI9/QV33WeuvVYBUIiD4NzNIyqaRQ==}
    dev: true

  /gensync/1.0.0-beta.2:
    resolution: {integrity: sha512-3hN7NaskYvMDLQY55gnW3NQ+mesEAepTqlg+VEbj7zzqEMBVNhzcGYYeqFo/TlYz6eQiFcp1HcsCZO+nGgS8zg==}
    engines: {node: '>=6.9.0'}

  /get-caller-file/2.0.5:
    resolution: {integrity: sha512-DyFP3BM/3YHTQOCUL/w0OZHR0lpKeGrxotcHWcqNEdnltqFwXVfhEBQ94eIo34AfQpo0rGki4cyIiftY06h2Fg==}
    engines: {node: 6.* || 8.* || >= 10.*}
    dev: true

  /get-intrinsic/1.1.3:
    resolution: {integrity: sha512-QJVz1Tj7MS099PevUG5jvnt9tSkXN8K14dxQlikJuPt4uD9hHAHjLyLBiLR5zELelBdD9QNRAXZzsJx0WaDL9A==}
    dependencies:
      function-bind: 1.1.1
      has: 1.0.3
      has-symbols: 1.0.3
    dev: true

  /get-symbol-description/1.0.0:
    resolution: {integrity: sha512-2EmdH1YvIQiZpltCNgkuiUnyukzxM/R6NDJX31Ke3BG1Nq5b0S2PhX59UKi9vZpPDQVdqn+1IcaAwnzTT5vCjw==}
    engines: {node: '>= 0.4'}
    dependencies:
      call-bind: 1.0.2
      get-intrinsic: 1.1.3
    dev: true

  /glob-parent/5.1.2:
    resolution: {integrity: sha512-AOIgSQCepiJYwP3ARnGx+5VnTu2HBYdzbGP45eLw1vr3zB3vZLeyed1sC9hnbcOc9/SrMyM5RPQrkGz4aS9Zow==}
    engines: {node: '>= 6'}
    dependencies:
      is-glob: 4.0.3
    dev: true

  /glob-parent/6.0.2:
    resolution: {integrity: sha512-XxwI8EOhVQgWp6iDL+3b0r86f4d6AX6zSU55HfB4ydCEuXLXc5FcYeOu+nnGftS4TEju/11rt4KJPTMgbfmv4A==}
    engines: {node: '>=10.13.0'}
    dependencies:
      is-glob: 4.0.3
    dev: true

  /glob-regex/0.3.2:
    resolution: {integrity: sha512-m5blUd3/OqDTWwzBBtWBPrGlAzatRywHameHeekAZyZrskYouOGdNB8T/q6JucucvJXtOuyHIn0/Yia7iDasDw==}
    dev: false

  /glob/7.1.6:
    resolution: {integrity: sha512-LwaxwyZ72Lk7vZINtNNrywX0ZuLyStrdDtabefZKAY5ZGJhVtgdznluResxNmPitE0SAO+O26sWTHeKSI2wMBA==}
    dependencies:
      fs.realpath: 1.0.0
      inflight: 1.0.6
      inherits: 2.0.4
      minimatch: 3.1.2
      once: 1.4.0
      path-is-absolute: 1.0.1
    dev: false

  /glob/7.2.3:
    resolution: {integrity: sha512-nFR0zLpU2YCaRxwoCJvL6UvCH2JFyFVIvwTLsIf21AuHlMskA1hhTdk+LlYJtOlYt9v6dvszD2BGRqBL+iQK9Q==}
    dependencies:
      fs.realpath: 1.0.0
      inflight: 1.0.6
      inherits: 2.0.4
      minimatch: 3.1.2
      once: 1.4.0
      path-is-absolute: 1.0.1
    dev: true

  /globals/11.12.0:
    resolution: {integrity: sha512-WOBp/EEGUiIsJSp7wcv/y6MO+lV9UoncWqxuFfm8eBwzWNgyfBd6Gz+IeKQ9jCmyhoH99g15M3T+QaVHFjizVA==}
    engines: {node: '>=4'}

  /globals/13.17.0:
    resolution: {integrity: sha512-1C+6nQRb1GwGMKm2dH/E7enFAMxGTmGI7/dEdhy/DNelv85w9B72t3uc5frtMNXIbzrarJJ/lTCjcaZwbLJmyw==}
    engines: {node: '>=8'}
    dependencies:
      type-fest: 0.20.2
    dev: true

  /globby/11.1.0:
    resolution: {integrity: sha512-jhIXaOzy1sb8IyocaruWSn1TjmnBVs8Ayhcy83rmxNJ8q2uWKCAj3CnJY+KpGSXCueAPc0i05kVvVKtP1t9S3g==}
    engines: {node: '>=10'}
    dependencies:
      array-union: 2.1.0
      dir-glob: 3.0.1
      fast-glob: 3.2.12
      ignore: 5.2.0
      merge2: 1.4.1
      slash: 3.0.0
    dev: true

  /globrex/0.1.2:
    resolution: {integrity: sha512-uHJgbwAMwNFf5mLst7IWLNg14x1CkeqglJb/K3doi4dw6q2IvAAmM/Y81kevy83wP+Sst+nutFTYOGg3d1lsxg==}
    dev: false

  /grapheme-splitter/1.0.4:
    resolution: {integrity: sha512-bzh50DW9kTPM00T8y4o8vQg89Di9oLJVLW/KaOGIXJWP/iqCN6WKYkbNOF04vFLJhwcpYUh9ydh/+5vpOqV4YQ==}
    dev: true

  /has-bigints/1.0.2:
    resolution: {integrity: sha512-tSvCKtBr9lkF0Ex0aQiP9N+OpV4zi2r/Nee5VkRDbaqv35RLYMzbwQfFSZZH0kR+Rd6302UJZ2p/bJCEoR3VoQ==}
    dev: true

  /has-flag/3.0.0:
    resolution: {integrity: sha512-sKJf1+ceQBr4SMkvQnBDNDtf4TXpVhVGateu0t918bl30FnbE2m4vNLX+VWe/dpjlb+HugGYzW7uQXH98HPEYw==}
    engines: {node: '>=4'}

  /has-flag/4.0.0:
    resolution: {integrity: sha512-EykJT/Q1KjTWctppgIAgfSO0tKVuZUjhgMr17kqTumMl6Afv3EISleU7qZUzoXDFTAHTDC4NOoG/ZxU3EvlMPQ==}
    engines: {node: '>=8'}
    dev: true

  /has-property-descriptors/1.0.0:
    resolution: {integrity: sha512-62DVLZGoiEBDHQyqG4w9xCuZ7eJEwNmJRWw2VY84Oedb7WFcA27fiEVe8oUQx9hAUJ4ekurquucTGwsyO1XGdQ==}
    dependencies:
      get-intrinsic: 1.1.3
    dev: true

  /has-symbols/1.0.3:
    resolution: {integrity: sha512-l3LCuF6MgDNwTDKkdYGEihYjt5pRPbEg46rtlmnSPlUbgmB8LOIrKJbYYFBSbnPaJexMKtiPO8hmeRjRz2Td+A==}
    engines: {node: '>= 0.4'}
    dev: true

  /has-tostringtag/1.0.0:
    resolution: {integrity: sha512-kFjcSNhnlGV1kyoGk7OXKSawH5JOb/LzUc5w9B02hOTO0dfFRjbHQKvg1d6cf3HbeUmtU9VbbV3qzZ2Teh97WQ==}
    engines: {node: '>= 0.4'}
    dependencies:
      has-symbols: 1.0.3
    dev: true

  /has/1.0.3:
    resolution: {integrity: sha512-f2dvO0VU6Oej7RkWJGrehjbzMAjFp5/VKPp5tTpWIV4JHHZK1/BxbFRtf/siA2SWTe09caDmVtYYzWEIbBS4zw==}
    engines: {node: '>= 0.4.0'}
    dependencies:
      function-bind: 1.1.1

  /hoist-non-react-statics/3.3.2:
    resolution: {integrity: sha512-/gGivxi8JPKWNm/W0jSmzcMPpfpPLc3dY/6GxhX2hQ9iGj3aDfklV4ET7NjKpSinLpJ5vafa9iiGIEZg10SfBw==}
    dependencies:
      react-is: 16.13.1
    dev: false

  /http2-client/1.3.5:
    resolution: {integrity: sha512-EC2utToWl4RKfs5zd36Mxq7nzHHBuomZboI0yYL6Y0RmBgT7Sgkq4rQ0ezFTYoIsSs7Tm9SJe+o2FcAg6GBhGA==}
    dev: true

  /ignore/5.2.0:
    resolution: {integrity: sha512-CmxgYGiEPCLhfLnpPp1MoRmifwEIOgjcHXxOBjv7mY96c+eWScsOP9c112ZyLdWHi0FxHjI+4uVhKYp/gcdRmQ==}
    engines: {node: '>= 4'}
    dev: true

  /import-fresh/3.3.0:
    resolution: {integrity: sha512-veYYhQa+D1QBKznvhUHxb8faxlrwUnxseDAbAp457E0wLNio2bOSKnjYDhMj+YiAq61xrMGhQk9iXVk5FzgQMw==}
    engines: {node: '>=6'}
    dependencies:
      parent-module: 1.0.1
      resolve-from: 4.0.0

  /imurmurhash/0.1.4:
    resolution: {integrity: sha512-JmXMZ6wuvDmLiHEml9ykzqO6lwFbof0GG4IkcGaENdCRDDmMVnny7s5HsIgHCbaq0w2MyPhDqkhTUgS2LU2PHA==}
    engines: {node: '>=0.8.19'}
    dev: true

  /inflight/1.0.6:
    resolution: {integrity: sha512-k92I/b08q4wvFscXCLvqfsHCrjrF7yiXsQuIVvVE7N82W3+aqpzuUdBbfhWcy/FZR3/4IgflMgKLOsvPDrGCJA==}
    dependencies:
      once: 1.4.0
      wrappy: 1.0.2

  /inherits/2.0.4:
    resolution: {integrity: sha512-k/vGaX4/Yla3WzyMCvTQOXYeIHvqOKtnqBduzTHpzpQZzAskKMhZ2K+EnBiSM9zGSoIFeMpXKxa4dYeZIQqewQ==}

  /internal-slot/1.0.3:
    resolution: {integrity: sha512-O0DB1JC/sPyZl7cIo78n5dR7eUSwwpYPiXRhTzNxZVAMUuB8vlnRFyLxdrVToks6XPLVnFfbzaVd5WLjhgg+vA==}
    engines: {node: '>= 0.4'}
    dependencies:
      get-intrinsic: 1.1.3
      has: 1.0.3
      side-channel: 1.0.4
    dev: true

  /is-arguments/1.1.1:
    resolution: {integrity: sha512-8Q7EARjzEnKpt/PCD7e1cgUS0a6X8u5tdSiMqXhojOdoV9TsMsiO+9VLC5vAmO8N7/GmXn7yjR8qnA6bVAEzfA==}
    engines: {node: '>= 0.4'}
    dependencies:
      call-bind: 1.0.2
      has-tostringtag: 1.0.0
    dev: true

  /is-arrayish/0.2.1:
    resolution: {integrity: sha512-zz06S8t0ozoDXMG+ube26zeCTNXcKIPJZJi8hBrF4idCLms4CG9QtK7qBl1boi5ODzFpjswb5JPmHCbMpjaYzg==}

  /is-bigint/1.0.4:
    resolution: {integrity: sha512-zB9CruMamjym81i2JZ3UMn54PKGsQzsJeo6xvN3HJJ4CAsQNB6iRutp2To77OfCNuoxspsIhzaPoO1zyCEhFOg==}
    dependencies:
      has-bigints: 1.0.2
    dev: true

  /is-boolean-object/1.1.2:
    resolution: {integrity: sha512-gDYaKHJmnj4aWxyj6YHyXVpdQawtVLHU5cb+eztPGczf6cjuTdwve5ZIEfgXqH4e57An1D1AKf8CZ3kYrQRqYA==}
    engines: {node: '>= 0.4'}
    dependencies:
      call-bind: 1.0.2
      has-tostringtag: 1.0.0
    dev: true

  /is-callable/1.2.7:
    resolution: {integrity: sha512-1BC0BVFhS/p0qtw6enp8e+8OD0UrK0oFLztSjNzhcKA3WDuJxxAPXzPuPtKkjEY9UUoEWlX/8fgKeu2S8i9JTA==}
    engines: {node: '>= 0.4'}
    dev: true

  /is-core-module/2.11.0:
    resolution: {integrity: sha512-RRjxlvLDkD1YJwDbroBHMb+cukurkDWNyHx7D3oNB5x9rb5ogcksMC5wHCadcXoo67gVr/+3GFySh3134zi6rw==}
    dependencies:
      has: 1.0.3

  /is-date-object/1.0.5:
    resolution: {integrity: sha512-9YQaSxsAiSwcvS33MBk3wTCVnWK+HhF8VZR2jRxehM16QcVOdHqPn4VPHmRK4lSr38n9JriurInLcP90xsYNfQ==}
    engines: {node: '>= 0.4'}
    dependencies:
      has-tostringtag: 1.0.0
    dev: true

  /is-extglob/2.1.1:
    resolution: {integrity: sha512-SbKbANkN603Vi4jEZv49LeVJMn4yGwsbzZworEoyEiutsN3nJYdbO36zfhGJ6QEDpOZIFkDtnq5JRxmvl3jsoQ==}
    engines: {node: '>=0.10.0'}
    dev: true

  /is-fullwidth-code-point/3.0.0:
    resolution: {integrity: sha512-zymm5+u+sCsSWyD9qNaejV3DFvhCKclKdizYaJUuHA83RLjb7nSuGnddCHGv0hk+KY7BMAlsWeK4Ueg6EV6XQg==}
    engines: {node: '>=8'}
    dev: true

  /is-glob/4.0.3:
    resolution: {integrity: sha512-xelSayHH36ZgE7ZWhli7pW34hNbNl8Ojv5KVmkJD4hBdD3th8Tfk9vYasLM+mXWOZhFkgZfxhLSnrwRr4elSSg==}
    engines: {node: '>=0.10.0'}
    dependencies:
      is-extglob: 2.1.1
    dev: true

  /is-map/2.0.2:
    resolution: {integrity: sha512-cOZFQQozTha1f4MxLFzlgKYPTyj26picdZTx82hbc/Xf4K/tZOOXSCkMvU4pKioRXGDLJRn0GM7Upe7kR721yg==}
    dev: true

  /is-negative-zero/2.0.2:
    resolution: {integrity: sha512-dqJvarLawXsFbNDeJW7zAz8ItJ9cd28YufuuFzh0G8pNHjJMnY08Dv7sYX2uF5UpQOwieAeOExEYAWWfu7ZZUA==}
    engines: {node: '>= 0.4'}
    dev: true

  /is-number-object/1.0.7:
    resolution: {integrity: sha512-k1U0IRzLMo7ZlYIfzRu23Oh6MiIFasgpb9X76eqfFZAqwH44UI4KTBvBYIZ1dSL9ZzChTB9ShHfLkR4pdW5krQ==}
    engines: {node: '>= 0.4'}
    dependencies:
      has-tostringtag: 1.0.0
    dev: true

  /is-number/7.0.0:
    resolution: {integrity: sha512-41Cifkg6e8TylSpdtTpeLVMqvSBEVzTttHvERD741+pnZ8ANv0004MRL43QKPDlK9cGvNp6NZWZUBlbGXYxxng==}
    engines: {node: '>=0.12.0'}
    dev: true

  /is-path-inside/3.0.3:
    resolution: {integrity: sha512-Fd4gABb+ycGAmKou8eMftCupSir5lRxqf4aD/vd0cD2qc4HL07OjCeuHMr8Ro4CoMaeCKDB0/ECBOVWjTwUvPQ==}
    engines: {node: '>=8'}
    dev: true

  /is-regex/1.1.4:
    resolution: {integrity: sha512-kvRdxDsxZjhzUX07ZnLydzS1TU/TJlTUHHY4YLL87e37oUA49DfkLqgy+VjFocowy29cKvcSiu+kIv728jTTVg==}
    engines: {node: '>= 0.4'}
    dependencies:
      call-bind: 1.0.2
      has-tostringtag: 1.0.0
    dev: true

  /is-set/2.0.2:
    resolution: {integrity: sha512-+2cnTEZeY5z/iXGbLhPrOAaK/Mau5k5eXq9j14CpRTftq0pAJu2MwVRSZhyZWBzx3o6X795Lz6Bpb6R0GKf37g==}
    dev: true

  /is-shared-array-buffer/1.0.2:
    resolution: {integrity: sha512-sqN2UDu1/0y6uvXyStCOzyhAjCSlHceFoMKJW8W9EU9cvic/QdsZ0kEU93HEy3IUEFZIiH/3w+AH/UQbPHNdhA==}
    dependencies:
      call-bind: 1.0.2
    dev: true

  /is-string/1.0.7:
    resolution: {integrity: sha512-tE2UXzivje6ofPW7l23cjDOMa09gb7xlAqG6jG5ej6uPV32TlWP3NKPigtaGeHNu9fohccRYvIiZMfOOnOYUtg==}
    engines: {node: '>= 0.4'}
    dependencies:
      has-tostringtag: 1.0.0
    dev: true

  /is-symbol/1.0.4:
    resolution: {integrity: sha512-C/CPBqKWnvdcxqIARxyOh4v1UUEOCHpgDa0WYgpKDFMszcrPcffg5uhwSgPCLD2WWxmq6isisz87tzT01tuGhg==}
    engines: {node: '>= 0.4'}
    dependencies:
      has-symbols: 1.0.3
    dev: true

  /is-typed-array/1.1.9:
    resolution: {integrity: sha512-kfrlnTTn8pZkfpJMUgYD7YZ3qzeJgWUn8XfVYBARc4wnmNOmLbmuuaAs3q5fvB0UJOn6yHAKaGTPM7d6ezoD/A==}
    engines: {node: '>= 0.4'}
    dependencies:
      available-typed-arrays: 1.0.5
      call-bind: 1.0.2
      es-abstract: 1.20.4
      for-each: 0.3.3
      has-tostringtag: 1.0.0
    dev: true

  /is-weakmap/2.0.1:
    resolution: {integrity: sha512-NSBR4kH5oVj1Uwvv970ruUkCV7O1mzgVFO4/rev2cLRda9Tm9HrL70ZPut4rOHgY0FNrUu9BCbXA2sdQ+x0chA==}
    dev: true

  /is-weakref/1.0.2:
    resolution: {integrity: sha512-qctsuLZmIQ0+vSSMfoVvyFe2+GSEvnmZ2ezTup1SBse9+twCCeial6EEi3Nc2KFcf6+qz2FBPnjXsk8xhKSaPQ==}
    dependencies:
      call-bind: 1.0.2
    dev: true

  /is-weakset/2.0.2:
    resolution: {integrity: sha512-t2yVvttHkQktwnNNmBQ98AhENLdPUTDTE21uPqAQ0ARwQfGeQKRVS0NNurH7bTf7RrvcVn1OOge45CnBeHCSmg==}
    dependencies:
      call-bind: 1.0.2
      get-intrinsic: 1.1.3
    dev: true

  /isarray/2.0.5:
    resolution: {integrity: sha512-xHjhDr3cNBK0BzdUJSPXZntQUx/mwMS5Rw4A7lPJ90XGAO6ISP/ePDNuo0vhqOZU+UD5JoodwCAAoZQd3FeAKw==}
    dev: true

  /isexe/2.0.0:
    resolution: {integrity: sha512-RHxMLp9lnKHGHRng9QFhRCMbYAcVpn69smSGcq3f36xjgVVWThj4qqLbTLlq7Ssj8B+fIQ1EuCEGI2lKsyQeIw==}
    dev: true

  /javascript-natural-sort/0.7.1:
    resolution: {integrity: sha512-nO6jcEfZWQXDhOiBtG2KvKyEptz7RVbpGP4vTD2hLBdmNQSsCiicO2Ioinv6UI4y9ukqnBpy+XZ9H6uLNgJTlw==}
    dev: true

  /js-sdsl/4.1.5:
    resolution: {integrity: sha512-08bOAKweV2NUC1wqTtf3qZlnpOX/R2DU9ikpjOHs0H+ibQv3zpncVQg6um4uYtRtrwIX8M4Nh3ytK4HGlYAq7Q==}
    dev: true

  /js-tokens/4.0.0:
    resolution: {integrity: sha512-RdJUflcE3cUzKiMqQgsCu06FPu9UdIJO0beYbPhHN4k6apgJtifcoCtT9bcxOpYBtpD2kCM6Sbzg4CausW/PKQ==}

  /js-yaml/4.1.0:
    resolution: {integrity: sha512-wpxZs9NoxZaJESJGIZTyDEaYpl0FKSA+FB9aJiyemKhMwkxQg63h4T1KJgUGHpTqPDNRcmmYLugrRjJlBtWvRA==}
    hasBin: true
    dependencies:
      argparse: 2.0.1
    dev: true

  /jsesc/2.5.2:
    resolution: {integrity: sha512-OYu7XEzjkCQ3C5Ps3QIZsQfNpqoJyZZA99wd9aWd05NCtC5pWOkShK2mkL6HXQR6/Cy2lbNdPlZBpuQHXE63gA==}
    engines: {node: '>=4'}
    hasBin: true

  /json-parse-even-better-errors/2.3.1:
    resolution: {integrity: sha512-xyFwyhro/JEof6Ghe2iz2NcXoj2sloNsWr/XsERDK/oiPCfaNhl5ONfp+jQdAZRQQ0IJWNzH9zIZF7li91kh2w==}

  /json-schema-traverse/0.4.1:
    resolution: {integrity: sha512-xbbCH5dCYU5T8LcEhhuh7HJ88HXuW3qsI3Y0zOZFKfZEHcpWiHU/Jxzk629Brsab/mMiHQti9wMP+845RPe3Vg==}
    dev: true

  /json-stable-stringify-without-jsonify/1.0.1:
    resolution: {integrity: sha512-Bdboy+l7tA3OGW6FjyFHWkP5LuByj1Tk33Ljyq0axyzdk9//JSi2u3fP1QSmd1KNwq6VOKYGlAu87CisVir6Pw==}
    dev: true

  /json5/2.2.1:
    resolution: {integrity: sha512-1hqLFMSrGHRHxav9q9gNjJ5EXznIxGVO09xQRrwplcS8qs28pZ8s8hupZAmqDwZUmVZ2Qb2jnyPOWcDH8m8dlA==}
    engines: {node: '>=6'}
    hasBin: true

  /katex/0.16.3:
    resolution: {integrity: sha512-3EykQddareoRmbtNiNEDgl3IGjryyrp2eg/25fHDEnlHymIDi33bptkMv6K4EOC2LZCybLW/ZkEo6Le+EM9pmA==}
    hasBin: true
    dependencies:
      commander: 8.3.0
    dev: false

  /klona/2.0.5:
    resolution: {integrity: sha512-pJiBpiXMbt7dkzXe8Ghj/u4FfXOOa98fPW+bihOJ4SjnoijweJrNThJfd3ifXpXhREjpoF2mZVH1GfS9LV3kHQ==}
    engines: {node: '>= 8'}
    dev: false

  /levn/0.4.1:
    resolution: {integrity: sha512-+bT2uH4E5LGE7h/n3evcS/sQlJXCpIp6ym8OWJ5eV6+67Dsql/LaaT7qJBAt2rzfoa/5QBGBhxDix1dMt2kQKQ==}
    engines: {node: '>= 0.8.0'}
    dependencies:
      prelude-ls: 1.2.1
      type-check: 0.4.0
    dev: true

  /lines-and-columns/1.2.4:
    resolution: {integrity: sha512-7ylylesZQ/PV29jhEDl3Ufjo6ZX7gCqJr5F7PKrqc93v7fzSymt1BpwEU8nAUXs8qzzvqhbjhK5QZg6Mt/HkBg==}

  /local-pkg/0.4.2:
    resolution: {integrity: sha512-mlERgSPrbxU3BP4qBqAvvwlgW4MTg78iwJdGGnv7kibKjWcJksrG3t6LB5lXI93wXRDvG4NpUgJFmTG4T6rdrg==}
    engines: {node: '>=14'}
    dev: true

  /locate-path/6.0.0:
    resolution: {integrity: sha512-iPZK6eYjbxRu3uB4/WZ3EsEIMJFMqAoopl3R+zuq0UjcAm/MO6KCweDgPfP3elTztoKP3KtnVHxTn2NHBSDVUw==}
    engines: {node: '>=10'}
    dependencies:
      p-locate: 5.0.0
    dev: true

  /lodash.merge/4.6.2:
    resolution: {integrity: sha512-0KpjqXRVvrYyCsX1swR/XTK0va6VQkQM6MNo7PqW77ByjAhoARA8EfrP1N4+KlKj8YS0ZUCtRT/YUuhyYDujIQ==}
    dev: true

  /lodash/4.17.21:
    resolution: {integrity: sha512-v2kDEe57lecTulaDIuNTPy3Ry4gLGJ6Z1O3vE1krgXZNrsQ+LFTGHVxVjcXPs17LhbZVGedAJv8XZ1tvj5FvSg==}
    dev: true

  /loose-envify/1.4.0:
    resolution: {integrity: sha512-lyuxPGr/Wfhrlem2CL/UcnUc1zcqKAImBDzukY7Y5F/yQiNdko6+fRLevlw1HgMySw7f611UIY408EtxRSoK3Q==}
    hasBin: true
    dependencies:
      js-tokens: 4.0.0
    dev: false

  /lru-cache/6.0.0:
    resolution: {integrity: sha512-Jo6dJ04CmSjuznwJSS3pUeWmd/H0ffTlkXXgwZi+eq1UCmqQwCh+eLsYOYCwY991i2Fah4h1BEMCx4qThGbsiA==}
    engines: {node: '>=10'}
    dependencies:
      yallist: 4.0.0
    dev: true

  /magic-string/0.25.9:
    resolution: {integrity: sha512-RmF0AsMzgt25qzqqLc1+MbHmhdx0ojF2Fvs4XnOqz2ZOBXzzkEwc/dJQZCYHAn7v1jbVOjAZfK8msRn4BxO4VQ==}
    dependencies:
      sourcemap-codec: 1.4.8
    dev: true

  /magic-string/0.26.7:
    resolution: {integrity: sha512-hX9XH3ziStPoPhJxLq1syWuZMxbDvGNbVchfrdCtanC7D13888bMFow61x8axrx+GfHLtVeAx2kxL7tTGRl+Ow==}
    engines: {node: '>=12'}
    dependencies:
      sourcemap-codec: 1.4.8
    dev: true

  /make-dir/3.1.0:
    resolution: {integrity: sha512-g3FeP20LNwhALb/6Cz6Dd4F2ngze0jz7tbzrD2wAV+o9FeNHe4rL+yK2md0J/fiSf1sa1ADhXqi5+oVwOM/eGw==}
    engines: {node: '>=8'}
    dependencies:
      semver: 6.3.0
    dev: true

  /marked/4.2.1:
    resolution: {integrity: sha512-VK1/jNtwqDLvPktNpL0Fdg3qoeUZhmRsuiIjPEy/lHwXW4ouLoZfO4XoWd4ClDt+hupV1VLpkZhEovjU0W/kqA==}
    engines: {node: '>= 12'}
    hasBin: true
    dev: false

  /merge2/1.4.1:
    resolution: {integrity: sha512-8q7VEgMJW4J8tcfVPy8g09NcQwZdbwFEqhe/WZkoIzjn/3TGDwtOCYtXGxA3O8tPzpczCCDgv+P2P5y00ZJOOg==}
    engines: {node: '>= 8'}
    dev: true

  /micromatch/4.0.5:
    resolution: {integrity: sha512-DMy+ERcEW2q8Z2Po+WNXuw3c5YaUSFjAO5GsJqfEl7UjvtIuFKO6ZrKvcItdy98dwFI2N1tg3zNIdKaQT+aNdA==}
    engines: {node: '>=8.6'}
    dependencies:
      braces: 3.0.2
      picomatch: 2.3.1
    dev: true

  /mime-db/1.52.0:
    resolution: {integrity: sha512-sPU4uV7dYlvtWJxwwxHD0PuihVNiE7TyAbQ5SWxDCB9mUYvOgroQOwYQQOKPJ8CIbE+1ETVlOoK1UC2nU3gYvg==}
    engines: {node: '>= 0.6'}
    dev: true

  /mime-types/2.1.35:
    resolution: {integrity: sha512-ZDY+bPm5zTTF+YpCrAU9nK0UgICYPT0QtT1NZWFv4s++TNkcgVaT0g6+4R2uI4MjQjzysHB1zxuWL50hzaeXiw==}
    engines: {node: '>= 0.6'}
    dependencies:
      mime-db: 1.52.0
    dev: true

  /minimatch/3.1.2:
    resolution: {integrity: sha512-J7p63hRiAjw1NDEww1W7i37+ByIrOWO5XQQAzZ3VOcL0PNybwpfmV/N05zFAzwQ9USyEcX6t3UO+K5aqBQOIHw==}
    dependencies:
      brace-expansion: 1.1.11

  /minimist/1.2.7:
    resolution: {integrity: sha512-bzfL1YUZsP41gmu/qjrEk0Q6i2ix/cVeAhbCbqH9u3zYutS1cLg00qhrD0M2MVdCcx4Sc0UpP2eBWo9rotpq6g==}
    dev: false

  /ms/2.1.2:
    resolution: {integrity: sha512-sGkPx+VjMtmA6MX27oA4FBFELFCZZ4S4XqeGOXCv68tT+jb3vk/RyaKWP0PTKyWtmLSM0b+adUTEvbs1PEaH2w==}

  /mz/2.7.0:
    resolution: {integrity: sha512-z81GNO7nnYMEhrGh9LeymoE4+Yr0Wn5McHIZMK5cfQCl+NDX08sCZgUc9/6MHni9IWuFLm1Z3HTCXu2z9fN62Q==}
    dependencies:
      any-promise: 1.3.0
      object-assign: 4.1.1
      thenify-all: 1.6.0
    dev: false

  /nanoid/3.3.4:
    resolution: {integrity: sha512-MqBkQh/OHTS2egovRtLk45wEyNXwF+cokD+1YPf9u5VfJiRdAiRwB2froX5Co9Rh20xs4siNPm8naNotSD6RBw==}
    engines: {node: ^10 || ^12 || ^13.7 || ^14 || >=15.0.1}
    hasBin: true

  /natural-compare-lite/1.4.0:
    resolution: {integrity: sha512-Tj+HTDSJJKaZnfiuw+iaF9skdPpTo2GtEly5JHnWV/hfv2Qj/9RKsGISQtLh2ox3l5EAGw487hnBee0sIJ6v2g==}
    dev: true

  /natural-compare/1.4.0:
    resolution: {integrity: sha512-OWND8ei3VtNC9h7V60qff3SVobHr996CTwgxubgyQYEpg290h9J0buyECNNJexkFm5sOajh5G116RYA1c8ZMSw==}
    dev: true

  /node-domexception/1.0.0:
    resolution: {integrity: sha512-/jKZoMpw0F8GRwl4/eLROPA3cfcXtLApP0QzLmUT/HuPCZWyB7IY9ZrMeKw2O/nFIqPQB3PVM9aYm0F312AXDQ==}
    engines: {node: '>=10.5.0'}
    dev: true

  /node-emoji/1.11.0:
    resolution: {integrity: sha512-wo2DpQkQp7Sjm2A0cq+sN7EHKO6Sl0ctXeBdFZrL9T9+UywORbufTcTZxom8YqpLQt/FqNMUkOpkZrJVYSKD3A==}
    dependencies:
      lodash: 4.17.21
    dev: true

  /node-fetch-h2/2.3.0:
    resolution: {integrity: sha512-ofRW94Ab0T4AOh5Fk8t0h8OBWrmjb0SSB20xh1H8YnPV9EJ+f5AMoYSUQ2zgJ4Iq2HAK0I2l5/Nequ8YzFS3Hg==}
    engines: {node: 4.x || >=6.0.0}
    dependencies:
      http2-client: 1.3.5
    dev: true

  /node-fetch/2.6.7:
    resolution: {integrity: sha512-ZjMPFEfVx5j+y2yF35Kzx5sF7kDzxuDj6ziH4FFbOp87zKDZNx8yExJIb05OGF4Nlt9IHFIMBkRl41VdvcNdbQ==}
    engines: {node: 4.x || >=6.0.0}
    peerDependencies:
      encoding: ^0.1.0
    peerDependenciesMeta:
      encoding:
        optional: true
    dependencies:
      whatwg-url: 5.0.0

  /node-fetch/3.2.10:
    resolution: {integrity: sha512-MhuzNwdURnZ1Cp4XTazr69K0BTizsBroX7Zx3UgDSVcZYKF/6p0CBe4EUb/hLqmzVhl0UpYfgRljQ4yxE+iCxA==}
    engines: {node: ^12.20.0 || ^14.13.1 || >=16.0.0}
    dependencies:
      data-uri-to-buffer: 4.0.0
      fetch-blob: 3.2.0
      formdata-polyfill: 4.0.10
    dev: true

  /node-readfiles/0.2.0:
    resolution: {integrity: sha512-SU00ZarexNlE4Rjdm83vglt5Y9yiQ+XI1XpflWlb7q7UTN1JUItm69xMeiQCTxtTfnzt+83T8Cx+vI2ED++VDA==}
    dependencies:
      es6-promise: 3.3.1
    dev: true

  /node-releases/2.0.6:
    resolution: {integrity: sha512-PiVXnNuFm5+iYkLBNeq5211hvO38y63T0i2KKh2KnUs3RpzJ+JtODFjkD8yjLwnDkTYF1eKXheUwdssR+NRZdg==}

  /oas-kit-common/1.0.8:
    resolution: {integrity: sha512-pJTS2+T0oGIwgjGpw7sIRU8RQMcUoKCDWFLdBqKB2BNmGpbBMH2sdqAaOXUg8OzonZHU0L7vfJu1mJFEiYDWOQ==}
    dependencies:
      fast-safe-stringify: 2.1.1
    dev: true

  /oas-linter/3.2.2:
    resolution: {integrity: sha512-KEGjPDVoU5K6swgo9hJVA/qYGlwfbFx+Kg2QB/kd7rzV5N8N5Mg6PlsoCMohVnQmo+pzJap/F610qTodKzecGQ==}
    dependencies:
      '@exodus/schemasafe': 1.0.0-rc.9
      should: 13.2.3
      yaml: 1.10.2
    dev: true

  /oas-resolver/2.5.6:
    resolution: {integrity: sha512-Yx5PWQNZomfEhPPOphFbZKi9W93CocQj18NlD2Pa4GWZzdZpSJvYwoiuurRI7m3SpcChrnO08hkuQDL3FGsVFQ==}
    hasBin: true
    dependencies:
      node-fetch-h2: 2.3.0
      oas-kit-common: 1.0.8
      reftools: 1.1.9
      yaml: 1.10.2
      yargs: 17.6.0
    dev: true

  /oas-schema-walker/1.1.5:
    resolution: {integrity: sha512-2yucenq1a9YPmeNExoUa9Qwrt9RFkjqaMAA1X+U7sbb0AqBeTIdMHky9SQQ6iN94bO5NW0W4TRYXerG+BdAvAQ==}
    dev: true

  /oas-validator/5.0.8:
    resolution: {integrity: sha512-cu20/HE5N5HKqVygs3dt94eYJfBi0TsZvPVXDhbXQHiEityDN+RROTleefoKRKKJ9dFAF2JBkDHgvWj0sjKGmw==}
    dependencies:
      call-me-maybe: 1.0.2
      oas-kit-common: 1.0.8
      oas-linter: 3.2.2
      oas-resolver: 2.5.6
      oas-schema-walker: 1.1.5
      reftools: 1.1.9
      should: 13.2.3
      yaml: 1.10.2
    dev: true

  /object-assign/4.1.1:
    resolution: {integrity: sha512-rJgTQnkUnH1sFw8yT6VSU3zD3sWmu6sZhIseY8VX+GRu3P6F7Fu+JNDoXfklElbLJSnc3FUQHVe4cU5hj+BcUg==}
    engines: {node: '>=0.10.0'}
    dev: false

  /object-inspect/1.12.2:
    resolution: {integrity: sha512-z+cPxW0QGUp0mcqcsgQyLVRDoXFQbXOwBaqyF7VIgI4TWNQsDHrBpUQslRmIfAoYWdYzs6UlKJtB2XJpTaNSpQ==}
    dev: true

  /object-is/1.1.5:
    resolution: {integrity: sha512-3cyDsyHgtmi7I7DfSSI2LDp6SK2lwvtbg0p0R1e0RvTqF5ceGx+K2dfSjm1bKDMVCFEDAQvy+o8c6a7VujOddw==}
    engines: {node: '>= 0.4'}
    dependencies:
      call-bind: 1.0.2
      define-properties: 1.1.4
    dev: true

  /object-keys/1.1.1:
    resolution: {integrity: sha512-NuAESUOUMrlIXOfHKzD6bpPu3tYt3xvjNdRIQ+FeT0lNb4K8WR70CaDxhuNguS2XG+GjkyMwOzsN5ZktImfhLA==}
    engines: {node: '>= 0.4'}
    dev: true

  /object.assign/4.1.4:
    resolution: {integrity: sha512-1mxKf0e58bvyjSCtKYY4sRe9itRk3PJpquJOjeIkz885CczcI4IvJJDLPS72oowuSh+pBxUFROpX+TU++hxhZQ==}
    engines: {node: '>= 0.4'}
    dependencies:
      call-bind: 1.0.2
      define-properties: 1.1.4
      has-symbols: 1.0.3
      object-keys: 1.1.1
    dev: true

  /once/1.4.0:
    resolution: {integrity: sha512-lNaJgI+2Q5URQBkccEKHTQOPaXdUxnZZElQTZY0MFUAuaEqe1E+Nyvgdz/aIyNi6Z9MzO5dv1H8n58/GELp3+w==}
    dependencies:
      wrappy: 1.0.2

  /optionator/0.9.1:
    resolution: {integrity: sha512-74RlY5FCnhq4jRxVUPKDaRwrVNXMqsGsiW6AJw4XK8hmtm10wC0ypZBLw5IIp85NZMr91+qd1RvvENwg7jjRFw==}
    engines: {node: '>= 0.8.0'}
    dependencies:
      deep-is: 0.1.4
      fast-levenshtein: 2.0.6
      levn: 0.4.1
      prelude-ls: 1.2.1
      type-check: 0.4.0
      word-wrap: 1.2.3
    dev: true

  /p-limit/3.1.0:
    resolution: {integrity: sha512-TYOanM3wGwNGsZN2cVTYPArw454xnXj5qmWF1bEoAc4+cU/ol7GVh7odevjp1FNHduHc3KZMcFduxU5Xc6uJRQ==}
    engines: {node: '>=10'}
    dependencies:
      yocto-queue: 0.1.0
    dev: true

  /p-locate/5.0.0:
    resolution: {integrity: sha512-LaNjtRWUBY++zB5nE/NwcaoMylSPk+S+ZHNB1TzdbMJMny6dynpAGt7X/tl/QYq3TIeE6nxHppbo2LGymrG5Pw==}
    engines: {node: '>=10'}
    dependencies:
      p-limit: 3.1.0
    dev: true

  /parent-module/1.0.1:
    resolution: {integrity: sha512-GQ2EWRpQV8/o+Aw8YqtfZZPfNRWZYkbidE9k5rpl/hC3vtHHBfGm2Ifi6qWV+coDGkrUKZAxE3Lot5kcsRlh+g==}
    engines: {node: '>=6'}
    dependencies:
      callsites: 3.1.0

  /parse-code-context/1.0.0:
    resolution: {integrity: sha512-OZQaqKaQnR21iqhlnPfVisFjBWjhnMl5J9MgbP8xC+EwoVqbXrq78lp+9Zb3ahmLzrIX5Us/qbvBnaS3hkH6OA==}
    engines: {node: '>=6'}
    dev: true

  /parse-json/5.2.0:
    resolution: {integrity: sha512-ayCKvm/phCGxOkYRSCM82iDwct8/EonSEgCSxWxD7ve6jHggsFl4fZVQBPRNgQoKiuV/odhFrGzQXZwbifC8Rg==}
    engines: {node: '>=8'}
    dependencies:
      '@babel/code-frame': 7.18.6
      error-ex: 1.3.2
      json-parse-even-better-errors: 2.3.1
      lines-and-columns: 1.2.4

  /path-exists/4.0.0:
    resolution: {integrity: sha512-ak9Qy5Q7jYb2Wwcey5Fpvg2KoAc/ZIhLSLOSBmRmygPsGwkVVt0fZa0qrtMz+m6tJTAHfZQ8FnmB4MG4LWy7/w==}
    engines: {node: '>=8'}
    dev: true

  /path-is-absolute/1.0.1:
    resolution: {integrity: sha512-AVbw3UJ2e9bq64vSaS9Am0fje1Pa8pbGqTTsmXfaIiMpnr5DlDhfJOuLj9Sf95ZPVDAUerDfEk88MPmPe7UCQg==}
    engines: {node: '>=0.10.0'}

  /path-key/3.1.1:
    resolution: {integrity: sha512-ojmeN0qd+y0jszEtoY48r0Peq5dwMEkIlCOu6Q5f41lfkswXuKtYrhgoTpLnyIcHm24Uhqx+5Tqm2InSwLhE6Q==}
    engines: {node: '>=8'}
    dev: true

  /path-parse/1.0.7:
    resolution: {integrity: sha512-LDJzPVEEEPR+y48z93A0Ed0yXb8pAByGWo/k5YYdYgpY2/2EsOsksJrq7lOHxryrVOn1ejG6oAp8ahvOIQD8sw==}

  /path-type/4.0.0:
    resolution: {integrity: sha512-gDKb8aZMDeD/tZWs9P6+q0J9Mwkdl6xMV8TjnGP3qJVJ06bdMgkbBlLU8IdfOsIsFz2BW1rNVT3XuNEl8zPAvw==}
    engines: {node: '>=8'}

  /picocolors/1.0.0:
    resolution: {integrity: sha512-1fygroTLlHu66zi26VoTDv8yRgm0Fccecssto+MhsZ0D/DGW2sm8E8AjW7NU5VVTRt5GxbeZ5qBuJr+HyLYkjQ==}

  /picomatch/2.3.1:
    resolution: {integrity: sha512-JU3teHTNjmE2VCGFzuY8EXzCDVwEqB2a8fsIvwaStHhAWJEeVd1o1QD80CU6+ZdEXXSLbSsuLwJjkCBWqRQUVA==}
    engines: {node: '>=8.6'}
    dev: true

  /pirates/4.0.5:
    resolution: {integrity: sha512-8V9+HQPupnaXMA23c5hvl69zXvTwTzyAYasnkb0Tts4XvO4CliqONMOnvlq26rkhLC3nWDFBJf73LU1e1VZLaQ==}
    engines: {node: '>= 6'}
    dev: false

  /postcss/8.4.18:
    resolution: {integrity: sha512-Wi8mWhncLJm11GATDaQKobXSNEYGUHeQLiQqDFG1qQ5UTDPTEvKw0Xt5NsTpktGTwLps3ByrWsBrG0rB8YQ9oA==}
    engines: {node: ^10 || ^12 || >=14}
    dependencies:
      nanoid: 3.3.4
      picocolors: 1.0.0
      source-map-js: 1.0.2

  /prelude-ls/1.2.1:
    resolution: {integrity: sha512-vkcDPrRZo1QZLbn5RLGPpg/WmIQ65qoWWhcGKf/b5eplkkarX0m9z8ppCat4mlOqUsWpyNuYgO3VRyrYHSzX5g==}
    engines: {node: '>= 0.8.0'}
    dev: true

  /prettier/2.7.1:
    resolution: {integrity: sha512-ujppO+MkdPqoVINuDFDRLClm7D78qbDt0/NR+wp5FqEZOoTNAjPHWj17QRhu7geIHJfcNhRk1XVQmF8Bp3ye+g==}
    engines: {node: '>=10.13.0'}
    hasBin: true
    dev: true

  /prismjs/1.29.0:
    resolution: {integrity: sha512-Kx/1w86q/epKcmte75LNrEoT+lX8pBpavuAbvJWRXar7Hz8jrtF+e3vY751p0R8H9HdArwaCTNDDzHg/ScJK1Q==}
    engines: {node: '>=6'}

  /prop-types/15.8.1:
    resolution: {integrity: sha512-oj87CgZICdulUohogVAR7AjlC0327U4el4L6eAvOqCeudMDVU0NThNaV+b9Df4dXgSP1gXMTnPdhfe/2qDH5cg==}
    dependencies:
      loose-envify: 1.4.0
      object-assign: 4.1.1
      react-is: 16.13.1
    dev: false

  /proxy-from-env/1.1.0:
    resolution: {integrity: sha512-D+zkORCbA9f1tdWRK0RaCR3GPv50cMxcrz4X8k5LTSUD1Dkw47mKJEZQNunItRTkWwgtaUSo1RVFRIG9ZXiFYg==}
    dev: true

  /psl/1.9.0:
    resolution: {integrity: sha512-E/ZsdU4HLs/68gYzgGTkMicWTLPdAftJLfJFlLUAAKZGkStNU72sZjT66SnMDVOfOWY/YAoiD7Jxa9iHvngcag==}
    dev: false

  /punycode/2.1.1:
    resolution: {integrity: sha512-XRsRjdf+j5ml+y/6GKHPZbrF/8p2Yga0JPtdqTIY2Xe5ohJPD9saDJJLPvp9+NSBprVvevdXZybnj2cv8OEd0A==}
    engines: {node: '>=6'}

  /querystringify/2.2.0:
    resolution: {integrity: sha512-FIqgj2EUvTa7R50u0rGsyTftzjYmv/a3hO345bZNrqabNqjtgiDMgmo4mkUjd+nzU5oF3dClKqFIPUKybUyqoQ==}
    dev: false

  /queue-microtask/1.2.3:
    resolution: {integrity: sha512-NuaNSa6flKT5JaSYQzJok04JzTL1CA6aGhv5rfLW3PgqA+M2ChpZQnAC8h8i4ZFkBS8X5RqkDBHA7r4hej3K9A==}
    dev: true

  /react-dom/18.2.0_react@18.2.0:
    resolution: {integrity: sha512-6IMTriUmvsjHUjNtEDudZfuDQUoWXVxKHhlEGSk81n4YFS+r/Kl99wXiwlVXtPBtJenozv2P+hxDsw9eA7Xo6g==}
    peerDependencies:
      react: ^18.2.0
    dependencies:
      loose-envify: 1.4.0
      react: 18.2.0
      scheduler: 0.23.0
    dev: false

  /react-dropzone/14.2.3_react@18.2.0:
    resolution: {integrity: sha512-O3om8I+PkFKbxCukfIR3QAGftYXDZfOE2N1mr/7qebQJHs7U+/RSL/9xomJNpRg9kM5h9soQSdf0Gc7OHF5Fug==}
    engines: {node: '>= 10.13'}
    peerDependencies:
      react: '>= 16.8 || 18.0.0'
    dependencies:
      attr-accept: 2.2.2
      file-selector: 0.6.0
      prop-types: 15.8.1
      react: 18.2.0
    dev: false

  /react-is/16.13.1:
    resolution: {integrity: sha512-24e6ynE2H+OKt4kqsOvNd8kBpV65zoxbA4BVsEOB3ARVWQki/DHzaUoC5KuON/BiccDaCCTZBuOcfZs70kR8bQ==}
    dev: false

  /react-refresh/0.14.0:
    resolution: {integrity: sha512-wViHqhAd8OHeLS/IRMJjTSDHF3U9eWi62F/MledQGPdJGDhodXJ9PBLNGr6WWL7qlH12Mt3TyTpbS+hGXMjCzQ==}
    engines: {node: '>=0.10.0'}
    dev: true

  /react-router-dom/6.4.3_biqbaboplfbrettd7655fr4n2y:
    resolution: {integrity: sha512-MiaYQU8CwVCaOfJdYvt84KQNjT78VF0TJrA17SIQgNHRvLnXDJO6qsFqq8F/zzB1BWZjCFIrQpu4QxcshitziQ==}
    engines: {node: '>=14'}
    peerDependencies:
      react: '>=16.8'
      react-dom: '>=16.8'
    dependencies:
      '@remix-run/router': 1.0.3
      react: 18.2.0
      react-dom: 18.2.0_react@18.2.0
      react-router: 6.4.3_react@18.2.0
    dev: false

  /react-router/6.4.3_react@18.2.0:
    resolution: {integrity: sha512-BT6DoGn6aV1FVP5yfODMOiieakp3z46P1Fk0RNzJMACzE7C339sFuHebfvWtnB4pzBvXXkHP2vscJzWRuUjTtA==}
    engines: {node: '>=14'}
    peerDependencies:
      react: '>=16.8'
    dependencies:
      '@remix-run/router': 1.0.3
      react: 18.2.0
    dev: false

  /react-textarea-autosize/8.3.4_bbvjflvjoibwhtpmedigb26h6y:
    resolution: {integrity: sha512-CdtmP8Dc19xL8/R6sWvtknD/eCXkQr30dtvC4VmGInhRsfF8X/ihXCq6+9l9qbxmKRiq407/7z5fxE7cVWQNgQ==}
    engines: {node: '>=10'}
    peerDependencies:
      react: ^16.8.0 || ^17.0.0 || ^18.0.0
    dependencies:
      '@babel/runtime': 7.20.1
      react: 18.2.0
      use-composed-ref: 1.3.0_react@18.2.0
      use-latest: 1.2.1_bbvjflvjoibwhtpmedigb26h6y
    transitivePeerDependencies:
      - '@types/react'
    dev: false

  /react-transition-group/4.4.2_biqbaboplfbrettd7655fr4n2y:
    resolution: {integrity: sha512-/RNYfRAMlZwDSr6z4zNKV6xu53/e2BuaBbGhbyYIXTrmgu/bGHzmqOs7mJSJBHy9Ud+ApHx3QjrkKSp1pxvlFg==}
    peerDependencies:
      react: '>=16.6.0'
      react-dom: '>=16.6.0'
    dependencies:
      '@babel/runtime': 7.20.1
      dom-helpers: 5.2.1
      loose-envify: 1.4.0
      prop-types: 15.8.1
      react: 18.2.0
      react-dom: 18.2.0_react@18.2.0
    dev: false

  /react/18.2.0:
    resolution: {integrity: sha512-/3IjMdb2L9QbBdWiW5e3P2/npwMBaU9mHCSCUzNln0ZCYbcfTsGbTJrU/kGemdH2IWmB2ioZ+zkxtmq6g09fGQ==}
    engines: {node: '>=0.10.0'}
    dependencies:
      loose-envify: 1.4.0
    dev: false

  /recrawl-sync/2.2.3:
    resolution: {integrity: sha512-vSaTR9t+cpxlskkdUFrsEpnf67kSmPk66yAGT1fZPrDudxQjoMzPgQhSMImQ0pAw5k0NPirefQfhopSjhdUtpQ==}
    dependencies:
      '@cush/relative': 1.0.0
      glob-regex: 0.3.2
      slash: 3.0.0
      sucrase: 3.28.0
      tslib: 1.14.1
    dev: false

  /reftools/1.1.9:
    resolution: {integrity: sha512-OVede/NQE13xBQ+ob5CKd5KyeJYU2YInb1bmV4nRoOfquZPkAkxuOXicSe1PvqIuZZ4kD13sPKBbR7UFDmli6w==}
    dev: true

  /regenerator-runtime/0.13.10:
    resolution: {integrity: sha512-KepLsg4dU12hryUO7bp/axHAKvwGOCV0sGloQtpagJ12ai+ojVDqkeGSiRX1zlq+kjIMZ1t7gpze+26QqtdGqw==}
    dev: false

  /regexp.prototype.flags/1.4.3:
    resolution: {integrity: sha512-fjggEOO3slI6Wvgjwflkc4NFRCTZAu5CnNfBd5qOMYhWdn67nJBBu34/TkD++eeFmd8C9r9jfXJ27+nSiRkSUA==}
    engines: {node: '>= 0.4'}
    dependencies:
      call-bind: 1.0.2
      define-properties: 1.1.4
      functions-have-names: 1.2.3
    dev: true

  /regexpp/3.2.0:
    resolution: {integrity: sha512-pq2bWo9mVD43nbts2wGv17XLiNLya+GklZ8kaDLV2Z08gDCsGpnKn9BFMepvWuHCbyVvY7J5o5+BVvoQbmlJLg==}
    engines: {node: '>=8'}
    dev: true

  /require-directory/2.1.1:
    resolution: {integrity: sha512-fGxEI7+wsG9xrvdjsrlmL22OMTTiHRwAMroiEeMgq8gzoLC/PQr7RsRDSTLUg/bZAZtF+TVIkHc6/4RIKrui+Q==}
    engines: {node: '>=0.10.0'}
    dev: true

  /requires-port/1.0.0:
    resolution: {integrity: sha512-KigOCHcocU3XODJxsu8i/j8T9tzT4adHiecwORRQ0ZZFcp7ahwXuRU1m+yuO90C5ZUyGeGfocHDI14M3L3yDAQ==}
    dev: false

  /resolve-from/4.0.0:
    resolution: {integrity: sha512-pb/MYmXstAkysRFx8piNI1tGFNQIFA3vkE3Gq4EuA1dF6gHp/+vgZqsCGJapvy8N3Q+4o7FwvquPJcnZ7RYy4g==}
    engines: {node: '>=4'}

  /resolve/1.22.1:
    resolution: {integrity: sha512-nBpuuYuY5jFsli/JIs1oldw6fOQCBioohqWZg/2hiaOybXOft4lonv85uDOKXdf8rhyK159cxU5cDcK/NKk8zw==}
    hasBin: true
    dependencies:
      is-core-module: 2.11.0
      path-parse: 1.0.7
      supports-preserve-symlinks-flag: 1.0.0

  /reusify/1.0.4:
    resolution: {integrity: sha512-U9nH88a3fc/ekCF1l0/UP1IosiuIjyTh7hBvXVMHYgVcfGvt897Xguj2UOLDeI5BG2m7/uwyaLVT6fbtCwTyzw==}
    engines: {iojs: '>=1.0.0', node: '>=0.10.0'}
    dev: true

  /rimraf/3.0.2:
    resolution: {integrity: sha512-JZkJMZkAGFFPP2YqXZXPbMlMBgsxzE8ILs4lMIX/2o0L9UBw9O/Y3o6wFw/i9YLapcUJWwqbi3kdxIPdC62TIA==}
    hasBin: true
    dependencies:
      glob: 7.2.3
    dev: true

  /rollup/2.79.1:
    resolution: {integrity: sha512-uKxbd0IhMZOhjAiD5oAFp7BqvkA4Dv47qpOCtaNvng4HBwdbWtdOh8f5nZNuk2rp51PMGk3bzfWu5oayNEuYnw==}
    engines: {node: '>=10.0.0'}
    hasBin: true
    optionalDependencies:
      fsevents: 2.3.2

<<<<<<< HEAD
  /rollup/3.2.3:
    resolution: {integrity: sha512-qfadtkY5kl0F5e4dXVdj2D+GtOdifasXHFMiL1SMf9ADQDv5Eti6xReef9FKj+iQPR2pvtqWna57s/PjARY4fg==}
=======
  /rollup/3.2.5:
    resolution: {integrity: sha512-/Ha7HhVVofduy+RKWOQJrxe4Qb3xyZo+chcpYiD8SoQa4AG7llhupUtyfKSSrdBM2mWJjhM8wZwmbY23NmlIYw==}
>>>>>>> a3f56e7a
    engines: {node: '>=14.18.0', npm: '>=8.0.0'}
    hasBin: true
    optionalDependencies:
      fsevents: 2.3.2
    dev: true

  /run-parallel/1.2.0:
    resolution: {integrity: sha512-5l4VyZR86LZ/lDxZTR6jqL8AFE2S0IFLMP26AbjsLVADxHdhB/c0GUsH+y39UfCi3dzz8OlQuPmnaJOMoDHQBA==}
    dependencies:
      queue-microtask: 1.2.3
    dev: true

  /safe-regex-test/1.0.0:
    resolution: {integrity: sha512-JBUUzyOgEwXQY1NuPtvcj/qcBDbDmEvWufhlnXZIm75DEHp+afM1r1ujJpJsV/gSM4t59tpDyPi1sd6ZaPFfsA==}
    dependencies:
      call-bind: 1.0.2
      get-intrinsic: 1.1.3
      is-regex: 1.1.4
    dev: true

  /scheduler/0.23.0:
    resolution: {integrity: sha512-CtuThmgHNg7zIZWAXi3AsyIzA3n4xx7aNyjwC2VJldO2LMVDhFK+63xGqq6CsJH4rTAt6/M+N4GhZiDYPx9eUw==}
    dependencies:
      loose-envify: 1.4.0
    dev: false

  /semver/6.3.0:
    resolution: {integrity: sha512-b39TBaTSfV6yBrapU89p5fKekE2m/NwnDocOVruQFS1/veMgdzuPcnOM34M6CwxW8jH/lxEa5rBoDeUwu5HHTw==}
    hasBin: true

  /semver/7.3.8:
    resolution: {integrity: sha512-NB1ctGL5rlHrPJtFDVIVzTyQylMLu9N9VICA6HSFJo8MCGVTMW6gfpicwKmmK/dAjTOrqu5l63JJOpDSrAis3A==}
    engines: {node: '>=10'}
    hasBin: true
    dependencies:
      lru-cache: 6.0.0
    dev: true

  /shebang-command/2.0.0:
    resolution: {integrity: sha512-kHxr2zZpYtdmrN1qDjrrX/Z1rR1kG8Dx+gkpK1G4eXmvXswmcE1hTWBWYUzlraYw1/yZp6YuDY77YtvbN0dmDA==}
    engines: {node: '>=8'}
    dependencies:
      shebang-regex: 3.0.0
    dev: true

  /shebang-regex/3.0.0:
    resolution: {integrity: sha512-7++dFhtcx3353uBaq8DDR4NuxBetBzC7ZQOhmTQInHEd6bSrXdiEyzCvG07Z44UYdLShWUyXt5M/yhz8ekcb1A==}
    engines: {node: '>=8'}
    dev: true

  /should-equal/2.0.0:
    resolution: {integrity: sha512-ZP36TMrK9euEuWQYBig9W55WPC7uo37qzAEmbjHz4gfyuXrEUgF8cUvQVO+w+d3OMfPvSRQJ22lSm8MQJ43LTA==}
    dependencies:
      should-type: 1.4.0
    dev: true

  /should-format/3.0.3:
    resolution: {integrity: sha512-hZ58adtulAk0gKtua7QxevgUaXTTXxIi8t41L3zo9AHvjXO1/7sdLECuHeIN2SRtYXpNkmhoUP2pdeWgricQ+Q==}
    dependencies:
      should-type: 1.4.0
      should-type-adaptors: 1.1.0
    dev: true

  /should-type-adaptors/1.1.0:
    resolution: {integrity: sha512-JA4hdoLnN+kebEp2Vs8eBe9g7uy0zbRo+RMcU0EsNy+R+k049Ki+N5tT5Jagst2g7EAja+euFuoXFCa8vIklfA==}
    dependencies:
      should-type: 1.4.0
      should-util: 1.0.1
    dev: true

  /should-type/1.4.0:
    resolution: {integrity: sha512-MdAsTu3n25yDbIe1NeN69G4n6mUnJGtSJHygX3+oN0ZbO3DTiATnf7XnYJdGT42JCXurTb1JI0qOBR65shvhPQ==}
    dev: true

  /should-util/1.0.1:
    resolution: {integrity: sha512-oXF8tfxx5cDk8r2kYqlkUJzZpDBqVY/II2WhvU0n9Y3XYvAYRmeaf1PvvIvTgPnv4KJ+ES5M0PyDq5Jp+Ygy2g==}
    dev: true

  /should/13.2.3:
    resolution: {integrity: sha512-ggLesLtu2xp+ZxI+ysJTmNjh2U0TsC+rQ/pfED9bUZZ4DKefP27D+7YJVVTvKsmjLpIi9jAa7itwDGkDDmt1GQ==}
    dependencies:
      should-equal: 2.0.0
      should-format: 3.0.3
      should-type: 1.4.0
      should-type-adaptors: 1.1.0
      should-util: 1.0.1
    dev: true

  /side-channel/1.0.4:
    resolution: {integrity: sha512-q5XPytqFEIKHkGdiMIrY10mvLRvnQh42/+GoBlFW3b2LXLE2xxJpZFdm94we0BaoV3RwJyGqg5wS7epxTv0Zvw==}
    dependencies:
      call-bind: 1.0.2
      get-intrinsic: 1.1.3
      object-inspect: 1.12.2
    dev: true

  /size-sensor/1.0.1:
    resolution: {integrity: sha512-QTy7MnuugCFXIedXRpUSk9gUnyNiaxIdxGfUjr8xxXOqIB3QvBUYP9+b51oCg2C4dnhaeNk/h57TxjbvoJrJUA==}
    dev: false

  /slash/3.0.0:
    resolution: {integrity: sha512-g9Q1haeby36OSStwb4ntCGGGaKsaVSjQ68fBxoQcutl5fS1vuY18H3wSt3jFyFtrkx+Kz0V1G85A4MyAdDMi2Q==}
    engines: {node: '>=8'}

  /source-map-js/1.0.2:
    resolution: {integrity: sha512-R0XvVJ9WusLiqTCEiGCmICCMplcCkIwwR11mOSD9CR5u+IXYdiseeEuXCVAjS54zqwkLcPNnmU4OeJ6tUrWhDw==}
    engines: {node: '>=0.10.0'}

  /source-map/0.5.7:
    resolution: {integrity: sha512-LbrmJOMUSdEVxIKvdcJzQC+nQhe8FUZQTXQy6+I75skNgn3OoQ0DZA8YnFa7gp8tqtL3KPf1kmo0R5DoApeSGQ==}
    engines: {node: '>=0.10.0'}

  /source-map/0.6.1:
    resolution: {integrity: sha512-UjgapumWlbMhkBgzT7Ykc5YXUT46F0iKu8SGXq0bcwP5dz/h0Plj6enJqjz1Zbq2l5WaqYnrVbwWOWMyF3F47g==}
    engines: {node: '>=0.10.0'}
    dev: true

  /sourcemap-codec/1.4.8:
    resolution: {integrity: sha512-9NykojV5Uih4lgo5So5dtw+f0JgJX30KCNI8gwhz2J9A15wD0Ml6tjHKwf6fTSa6fAdVBdZeNOs9eJ71qCk8vA==}
    dev: true

  /string-width/4.2.3:
    resolution: {integrity: sha512-wKyQRQpjJ0sIp62ErSZdGsjMJWsap5oRNihHhu6G7JVO/9jIB6UyevL+tXuOqrng8j/cxKTWyWUwvSTriiZz/g==}
    engines: {node: '>=8'}
    dependencies:
      emoji-regex: 8.0.0
      is-fullwidth-code-point: 3.0.0
      strip-ansi: 6.0.1
    dev: true

  /string.prototype.trimend/1.0.5:
    resolution: {integrity: sha512-I7RGvmjV4pJ7O3kdf+LXFpVfdNOxtCW/2C8f6jNiW4+PQchwxkCDzlk1/7p+Wl4bqFIZeF47qAHXLuHHWKAxog==}
    dependencies:
      call-bind: 1.0.2
      define-properties: 1.1.4
      es-abstract: 1.20.4
    dev: true

  /string.prototype.trimstart/1.0.5:
    resolution: {integrity: sha512-THx16TJCGlsN0o6dl2o6ncWUsdgnLRSA23rRE5pyGBw/mLr3Ej/R2LaqCtgP8VNMGZsvMWnf9ooZPyY2bHvUFg==}
    dependencies:
      call-bind: 1.0.2
      define-properties: 1.1.4
      es-abstract: 1.20.4
    dev: true

  /strip-ansi/6.0.1:
    resolution: {integrity: sha512-Y38VPSHcqkFrCpFnQ9vuSXmquuv5oXOKpGeT6aGrr3o3Gc9AlVa6JBfUSOCnbxGGZF+/0ooI7KrPuUSztUdU5A==}
    engines: {node: '>=8'}
    dependencies:
      ansi-regex: 5.0.1
    dev: true

  /strip-bom/3.0.0:
    resolution: {integrity: sha512-vavAMRXOgBVNF6nyEEmL3DBK19iRpDcoIwW+swQ+CbGiu7lju6t+JklA1MHweoWtadgt4ISVUsXLyDq34ddcwA==}
    engines: {node: '>=4'}
    dev: false

  /strip-json-comments/3.1.1:
    resolution: {integrity: sha512-6fPc+R4ihwqP6N/aIv2f1gMH8lOVtWQHoqC4yK6oSDVVocumAsfCqjkXnqiYMhmMwS/mEHLp7Vehlt3ql6lEig==}
    engines: {node: '>=8'}
    dev: true

  /stylis/4.1.3:
    resolution: {integrity: sha512-GP6WDNWf+o403jrEp9c5jibKavrtLW+/qYGhFxFrG8maXhwTBI7gLLhiBb0o7uFccWN+EOS9aMO6cGHWAO07OA==}
    dev: false

  /sucrase/3.28.0:
    resolution: {integrity: sha512-TK9600YInjuiIhVM3729rH4ZKPOsGeyXUwY+Ugu9eilNbdTFyHr6XcAGYbRVZPDgWj6tgI7bx95aaJjHnbffag==}
    engines: {node: '>=8'}
    hasBin: true
    dependencies:
      commander: 4.1.1
      glob: 7.1.6
      lines-and-columns: 1.2.4
      mz: 2.7.0
      pirates: 4.0.5
      ts-interface-checker: 0.1.13
    dev: false

  /supports-color/5.5.0:
    resolution: {integrity: sha512-QjVjwdXIt408MIiAqCX4oUKsgU2EqAGzs2Ppkm4aQYbjm+ZEWEcW4SfFNTr4uMNZma0ey4f5lgLrkB0aX0QMow==}
    engines: {node: '>=4'}
    dependencies:
      has-flag: 3.0.0

  /supports-color/7.2.0:
    resolution: {integrity: sha512-qpCAvRl9stuOHveKsn7HncJRvv501qIacKzQlO/+Lwxc9+0q2wLyv4Dfvt80/DPn2pqOBsJdDiogXGR9+OvwRw==}
    engines: {node: '>=8'}
    dependencies:
      has-flag: 4.0.0
    dev: true

  /supports-preserve-symlinks-flag/1.0.0:
    resolution: {integrity: sha512-ot0WnXS9fgdkgIcePe6RHNk1WA8+muPa6cSjeR3V8K27q9BB1rTE3R1p7Hv0z1ZyAc8s6Vvv8DIyWf681MAt0w==}
    engines: {node: '>= 0.4'}

  /swagger-schema-official/2.0.0-bab6bed:
    resolution: {integrity: sha512-rCC0NWGKr/IJhtRuPq/t37qvZHI/mH4I4sxflVM+qgVe5Z2uOCivzWaVbuioJaB61kvm5UvB7b49E+oBY0M8jA==}
    dev: true

  /swagger-typescript-api/11.1.2:
    resolution: {integrity: sha512-WcDXfzR3SJhY1/JbigDd+YyStKl4LcSNK2TvIllw77XpgaJiwf4dd/ysWRlq1VysKQVqLG0V2EVPnDvZtQ+U0A==}
    hasBin: true
    dependencies:
      '@types/swagger-schema-official': 2.0.22
      cosmiconfig: 7.0.1
      didyoumean: 1.2.2
      eta: 1.12.3
      js-yaml: 4.1.0
      lodash: 4.17.21
      make-dir: 3.1.0
      nanoid: 3.3.4
      node-emoji: 1.11.0
      node-fetch: 3.2.10
      prettier: 2.7.1
      swagger-schema-official: 2.0.0-bab6bed
      swagger2openapi: 7.0.8
      typescript: 4.8.4
    transitivePeerDependencies:
      - encoding
    dev: true

  /swagger2openapi/7.0.8:
    resolution: {integrity: sha512-upi/0ZGkYgEcLeGieoz8gT74oWHA0E7JivX7aN9mAf+Tc7BQoRBvnIGHoPDw+f9TXTW4s6kGYCZJtauP6OYp7g==}
    hasBin: true
    dependencies:
      call-me-maybe: 1.0.2
      node-fetch: 2.6.7
      node-fetch-h2: 2.3.0
      node-readfiles: 0.2.0
      oas-kit-common: 1.0.8
      oas-resolver: 2.5.6
      oas-schema-walker: 1.1.5
      oas-validator: 5.0.8
      reftools: 1.1.9
      yaml: 1.10.2
      yargs: 17.6.0
    transitivePeerDependencies:
      - encoding
    dev: true

  /swr/1.3.0_react@18.2.0:
    resolution: {integrity: sha512-dkghQrOl2ORX9HYrMDtPa7LTVHJjCTeZoB1dqTbnnEDlSvN8JEKpYIYurDfvbQFUUS8Cg8PceFVZNkW0KNNYPw==}
    peerDependencies:
      react: ^16.11.0 || ^17.0.0 || ^18.0.0
    dependencies:
      react: 18.2.0
    dev: false

  /text-table/0.2.0:
    resolution: {integrity: sha512-N+8UisAXDGk8PFXP4HAzVR9nbfmVJ3zYLAWiTIoqC5v5isinhr+r5uaO8+7r3BMfuNIufIsA7RdpVgacC2cSpw==}
    dev: true

  /thenify-all/1.6.0:
    resolution: {integrity: sha512-RNxQH/qI8/t3thXJDwcstUO4zeqo64+Uy/+sNVRBx4Xn2OX+OZ9oP+iJnNFqplFra2ZUVeKCSa2oVWi3T4uVmA==}
    engines: {node: '>=0.8'}
    dependencies:
      thenify: 3.3.1
    dev: false

  /thenify/3.3.1:
    resolution: {integrity: sha512-RVZSIV5IG10Hk3enotrhvz0T9em6cyHBLkH/YAZuKqd8hRkKhSfCGIcP2KUY0EPxndzANBmNllzWPwak+bheSw==}
    dependencies:
      any-promise: 1.3.0
    dev: false

  /to-fast-properties/2.0.0:
    resolution: {integrity: sha512-/OaKK0xYrs3DmxRYqL/yDc+FxFUVYhDlXMhRmv3z915w2HF1tnN1omB354j8VUGO/hbRzyD6Y3sA7v7GS/ceog==}
    engines: {node: '>=4'}

  /to-regex-range/5.0.1:
    resolution: {integrity: sha512-65P7iz6X5yEr1cwcgvQxbbIw7Uk3gOy5dIdtZ4rDveLqhrdJP+Li/Hx6tyK0NEb+2GCyneCMJiGqrADCSNk8sQ==}
    engines: {node: '>=8.0'}
    dependencies:
      is-number: 7.0.0
    dev: true

  /tough-cookie/4.1.2:
    resolution: {integrity: sha512-G9fqXWoYFZgTc2z8Q5zaHy/vJMjm+WV0AkAeHxVCQiEB1b+dGvWzFW6QV07cY5jQ5gRkeid2qIkzkxUnmoQZUQ==}
    engines: {node: '>=6'}
    dependencies:
      psl: 1.9.0
      punycode: 2.1.1
      universalify: 0.2.0
      url-parse: 1.5.10
    dev: false

  /tr46/0.0.3:
    resolution: {integrity: sha512-N3WMsuqV66lT30CrXNbEjx4GEwlow3v6rr4mCcv6prnfwhS01rkgyFdjPNBYd9br7LpXV1+Emh01fHnq2Gdgrw==}

  /ts-interface-checker/0.1.13:
    resolution: {integrity: sha512-Y/arvbn+rrz3JCKl9C4kVNfTfSm2/mEp5FSz5EsZSANGPSlQrpRI5M4PKF+mJnE52jOO90PnPSc3Ur3bTQw0gA==}
    dev: false

  /tsconfig-paths/4.1.0:
    resolution: {integrity: sha512-AHx4Euop/dXFC+Vx589alFba8QItjF+8hf8LtmuiCwHyI4rHXQtOOENaM8kvYf5fR0dRChy3wzWIZ9WbB7FWow==}
    engines: {node: '>=6'}
    dependencies:
      json5: 2.2.1
      minimist: 1.2.7
      strip-bom: 3.0.0
    dev: false

  /tslib/1.14.1:
    resolution: {integrity: sha512-Xni35NKzjgMrwevysHTCArtLDpPvye8zV/0E4EyYn43P7/7qvQwPh9BGkHewbMulVntbigmcT7rdX3BNo9wRJg==}

  /tslib/2.3.0:
    resolution: {integrity: sha512-N82ooyxVNm6h1riLCoyS9e3fuJ3AMG2zIZs2Gd1ATcSFjSA23Q0fzjjZeh0jbJvWVDZ0cJT8yaNNaaXHzueNjg==}
    dev: false

  /tslib/2.4.1:
    resolution: {integrity: sha512-tGyy4dAjRIEwI7BzsB0lynWgOpfqjUdq91XXAlIWD2OwKBH7oCl/GZG/HT4BOHrTlPMOASlMQ7veyTqpmRcrNA==}

  /tsutils/3.21.0_typescript@4.8.4:
    resolution: {integrity: sha512-mHKK3iUXL+3UF6xL5k0PEhKRUBKPBCv/+RkEOpjRWxxx27KKRBmmA60A9pgOUvMi8GKhRMPEmjBRPzs2W7O1OA==}
    engines: {node: '>= 6'}
    peerDependencies:
      typescript: '>=2.8.0 || >= 3.2.0-dev || >= 3.3.0-dev || >= 3.4.0-dev || >= 3.5.0-dev || >= 3.6.0-dev || >= 3.6.0-beta || >= 3.7.0-dev || >= 3.7.0-beta'
    dependencies:
      tslib: 1.14.1
      typescript: 4.8.4
    dev: true

  /type-check/0.4.0:
    resolution: {integrity: sha512-XleUoc9uwGXqjWwXaUTZAmzMcFZ5858QA2vvx1Ur5xIcixXIP+8LnFDgRplU30us6teqdlskFfu+ae4K79Ooew==}
    engines: {node: '>= 0.8.0'}
    dependencies:
      prelude-ls: 1.2.1
    dev: true

  /type-fest/0.20.2:
    resolution: {integrity: sha512-Ne+eE4r0/iWnpAxD852z3A+N0Bt5RN//NjJwRd2VFHEmrywxf5vsZlh4R6lixl6B+wz/8d+maTSAkN1FIkI3LQ==}
    engines: {node: '>=10'}
    dev: true

  /typescript/4.8.4:
    resolution: {integrity: sha512-QCh+85mCy+h0IGff8r5XWzOVSbBO+KfeYrMQh7NJ58QujwcE22u+NUSmUxqF+un70P9GXKxa2HCNiTTMJknyjQ==}
    engines: {node: '>=4.2.0'}
    hasBin: true
    dev: true

  /unbox-primitive/1.0.2:
    resolution: {integrity: sha512-61pPlCD9h51VoreyJ0BReideM3MDKMKnh6+V9L08331ipq6Q8OFXZYiqP6n/tbHx4s5I9uRhcye6BrbkizkBDw==}
    dependencies:
      call-bind: 1.0.2
      has-bigints: 1.0.2
      has-symbols: 1.0.3
      which-boxed-primitive: 1.0.2
    dev: true

  /universalify/0.2.0:
    resolution: {integrity: sha512-CJ1QgKmNg3CwvAv/kOFmtnEN05f0D/cn9QntgNOQlQF9dgvVTHj3t+8JPdjqawCHk7V/KA+fbUqzZ9XWhcqPUg==}
    engines: {node: '>= 4.0.0'}
    dev: false

  /update-browserslist-db/1.0.10_browserslist@4.21.4:
    resolution: {integrity: sha512-OztqDenkfFkbSG+tRxBeAnCVPckDBcvibKd35yDONx6OU8N7sqgwc7rCbkJ/WcYtVRZ4ba68d6byhC21GFh7sQ==}
    hasBin: true
    peerDependencies:
      browserslist: '>= 4.21.0'
    dependencies:
      browserslist: 4.21.4
      escalade: 3.1.1
      picocolors: 1.0.0

  /uri-js/4.4.1:
    resolution: {integrity: sha512-7rKUyy33Q1yc98pQ1DAmLtwX109F7TIfWlW1Ydo8Wl1ii1SeHieeh0HHfPeL2fMXK6z0s8ecKs9frCuLJvndBg==}
    dependencies:
      punycode: 2.1.1
    dev: true

  /url-parse/1.5.10:
    resolution: {integrity: sha512-WypcfiRhfeUP9vvF0j6rw0J3hrWrw6iZv3+22h6iRMJ/8z1Tj6XfLP4DsUix5MhMPnXpiHDoKyoZ/bdCkwBCiQ==}
    dependencies:
      querystringify: 2.2.0
      requires-port: 1.0.0
    dev: false

  /use-composed-ref/1.3.0_react@18.2.0:
    resolution: {integrity: sha512-GLMG0Jc/jiKov/3Ulid1wbv3r54K9HlMW29IWcDFPEqFkSO2nS0MuefWgMJpeHQ9YJeXDL3ZUF+P3jdXlZX/cQ==}
    peerDependencies:
      react: ^16.8.0 || ^17.0.0 || ^18.0.0
    dependencies:
      react: 18.2.0
    dev: false

  /use-isomorphic-layout-effect/1.1.2_bbvjflvjoibwhtpmedigb26h6y:
    resolution: {integrity: sha512-49L8yCO3iGT/ZF9QttjwLF/ZD9Iwto5LnH5LmEdk/6cFmXddqi2ulF0edxTwjj+7mqvpVVGQWvbXZdn32wRSHA==}
    peerDependencies:
      '@types/react': '*'
      react: ^16.8.0 || ^17.0.0 || ^18.0.0
    peerDependenciesMeta:
      '@types/react':
        optional: true
    dependencies:
      '@types/react': 18.0.24
      react: 18.2.0
    dev: false

  /use-latest/1.2.1_bbvjflvjoibwhtpmedigb26h6y:
    resolution: {integrity: sha512-xA+AVm/Wlg3e2P/JiItTziwS7FK92LWrDB0p+hgXloIMuVCeJJ8v6f0eeHyPZaJrM+usM1FkFfbNCrJGs8A/zw==}
    peerDependencies:
      '@types/react': '*'
      react: ^16.8.0 || ^17.0.0 || ^18.0.0
    peerDependenciesMeta:
      '@types/react':
        optional: true
    dependencies:
      '@types/react': 18.0.24
      react: 18.2.0
      use-isomorphic-layout-effect: 1.1.2_bbvjflvjoibwhtpmedigb26h6y
    dev: false

<<<<<<< HEAD
  /vite-plugin-pages/0.27.0_vite@3.1.8:
    resolution: {integrity: sha512-fLuBd8U9jcfB+MXj9yEsq6AHa0AHCP4Fhi7LCcCWJeL28Lx3o5B0uoBUhCZ+xwsnNs4GZwPOfgBG3yHKMsMNnA==}
=======
  /vite-plugin-pages/0.27.1_vite@3.2.2:
    resolution: {integrity: sha512-KXfeG9aQSNsSXBs1mPeeuC0rwkLti+MgoJ3GknrwRDNrdrojb9czcFAVlnoPNVdfuvTHcWdf5zqN7+vuvz2JZQ==}
>>>>>>> a3f56e7a
    peerDependencies:
      '@vue/compiler-sfc': ^2.7.0 || ^3.0.0
      vite: ^2.0.0 || ^3.0.0-0
    peerDependenciesMeta:
      '@vue/compiler-sfc':
        optional: true
    dependencies:
      '@types/debug': 4.1.7
      debug: 4.3.4
      deep-equal: 2.0.5
      extract-comments: 1.1.0
      fast-glob: 3.2.12
      json5: 2.2.1
      local-pkg: 0.4.2
      picocolors: 1.0.0
      vite: 3.2.2
      yaml: 2.1.3
    transitivePeerDependencies:
      - supports-color
    dev: true

  /vite-plugin-prismjs/0.0.8_prismjs@1.29.0:
    resolution: {integrity: sha512-mBPPMS/hwVUArdqCtp/oajZT7iq1qwJDDCciNZ3R5+Q5tQUuUHXtDKuZHYnklPLElNbENf2FyuOtC4FrgxQRAA==}
    engines: {node: '>=12.0.0'}
    dependencies:
      '@babel/core': 7.19.6
      babel-plugin-prismjs: 2.1.0_prismjs@1.29.0
    transitivePeerDependencies:
      - prismjs
      - supports-color
    dev: true

  /vite-plugin-webfont-dl/3.4.0_vite@3.2.2:
    resolution: {integrity: sha512-PS5y8M3TIj6Bwfw/9ahuiCHaEM0O6O2j4TIaNAmUaFbf+APmRlAMAN2unr384Y+5XuWMvtSRG+OqXYyMYUaOkg==}
    peerDependencies:
      vite: ^2 || ^3
    dependencies:
      axios: 0.25.0
      clean-css: 5.3.1
      picocolors: 1.0.0
      vite: 3.2.2
    transitivePeerDependencies:
      - debug
    dev: true

  /vite-tsconfig-paths/3.5.2_vite@3.2.2:
    resolution: {integrity: sha512-xJMgHA2oJ28QCG2f+hXrcqzo7IttrSRK4A//Tp94CfuX5eetOx33qiwXHUdi3FwkHP2ocpxHuvE45Ix67gwEmQ==}
    peerDependencies:
      vite: '>2.0.0-0'
    dependencies:
      debug: 4.3.4
      globrex: 0.1.2
      recrawl-sync: 2.2.3
      tsconfig-paths: 4.1.0
      vite: 3.2.2
    transitivePeerDependencies:
      - supports-color
    dev: false

  /vite/3.2.2:
    resolution: {integrity: sha512-pLrhatFFOWO9kS19bQ658CnRYzv0WLbsPih6R+iFeEEhDOuYgYCX2rztUViMz/uy/V8cLCJvLFeiOK7RJEzHcw==}
    engines: {node: ^14.18.0 || >=16.0.0}
    hasBin: true
    peerDependencies:
      less: '*'
      sass: '*'
      stylus: '*'
      sugarss: '*'
      terser: ^5.4.0
    peerDependenciesMeta:
      less:
        optional: true
      sass:
        optional: true
      stylus:
        optional: true
      sugarss:
        optional: true
      terser:
        optional: true
    dependencies:
      esbuild: 0.15.12
      postcss: 8.4.18
      resolve: 1.22.1
      rollup: 2.79.1
    optionalDependencies:
      fsevents: 2.3.2

  /web-streams-polyfill/3.2.1:
    resolution: {integrity: sha512-e0MO3wdXWKrLbL0DgGnUV7WHVuw9OUvL4hjgnPkIeEvESk74gAITi5G606JtZPp39cd8HA9VQzCIvA49LpPN5Q==}
    engines: {node: '>= 8'}
    dev: true

  /webidl-conversions/3.0.1:
    resolution: {integrity: sha512-2JAn3z8AR6rjK8Sm8orRC0h/bcl/DqL7tRPdGZ4I1CjdF+EaMLmYxBHyXuKL849eucPFhvBoxMsflfOb8kxaeQ==}

  /whatwg-url/5.0.0:
    resolution: {integrity: sha512-saE57nupxk6v3HY35+jzBwYa0rKSy0XR8JSxZPwgLr7ys0IBzhGviA1/TUGJLmSVqs8pb9AnvICXEuOHLprYTw==}
    dependencies:
      tr46: 0.0.3
      webidl-conversions: 3.0.1

  /which-boxed-primitive/1.0.2:
    resolution: {integrity: sha512-bwZdv0AKLpplFY2KZRX6TvyuN7ojjr7lwkg6ml0roIy9YeuSr7JS372qlNW18UQYzgYK9ziGcerWqZOmEn9VNg==}
    dependencies:
      is-bigint: 1.0.4
      is-boolean-object: 1.1.2
      is-number-object: 1.0.7
      is-string: 1.0.7
      is-symbol: 1.0.4
    dev: true

  /which-collection/1.0.1:
    resolution: {integrity: sha512-W8xeTUwaln8i3K/cY1nGXzdnVZlidBcagyNFtBdD5kxnb4TvGKR7FfSIS3mYpwWS1QUCutfKz8IY8RjftB0+1A==}
    dependencies:
      is-map: 2.0.2
      is-set: 2.0.2
      is-weakmap: 2.0.1
      is-weakset: 2.0.2
    dev: true

  /which-typed-array/1.1.8:
    resolution: {integrity: sha512-Jn4e5PItbcAHyLoRDwvPj1ypu27DJbtdYXUa5zsinrUx77Uvfb0cXwwnGMTn7cjUfhhqgVQnVJCwF+7cgU7tpw==}
    engines: {node: '>= 0.4'}
    dependencies:
      available-typed-arrays: 1.0.5
      call-bind: 1.0.2
      es-abstract: 1.20.4
      for-each: 0.3.3
      has-tostringtag: 1.0.0
      is-typed-array: 1.1.9
    dev: true

  /which/2.0.2:
    resolution: {integrity: sha512-BLI3Tl1TW3Pvl70l3yq3Y64i+awpwXqsGBYWkkqMtnbXgrMD+yj7rhW0kuEDxzJaYXGjEW5ogapKNMEKNMjibA==}
    engines: {node: '>= 8'}
    hasBin: true
    dependencies:
      isexe: 2.0.0
    dev: true

  /word-wrap/1.2.3:
    resolution: {integrity: sha512-Hz/mrNwitNRh/HUAtM/VT/5VH+ygD6DV7mYKZAtHOrbs8U7lvPS6xf7EJKMF0uW1KJCl0H701g3ZGus+muE5vQ==}
    engines: {node: '>=0.10.0'}
    dev: true

  /wrap-ansi/7.0.0:
    resolution: {integrity: sha512-YVGIj2kamLSTxw6NsZjoBxfSwsn0ycdesmc4p+Q21c5zPuZ1pl+NfxVdxPtdHvmNVOQ6XSYG4AUtyt/Fi7D16Q==}
    engines: {node: '>=10'}
    dependencies:
      ansi-styles: 4.3.0
      string-width: 4.2.3
      strip-ansi: 6.0.1
    dev: true

  /wrappy/1.0.2:
    resolution: {integrity: sha512-l4Sp/DRseor9wL6EvV2+TuQn63dMkPjZ/sp9XkghTEbV9KlPS1xUsZ3u7/IQO4wxtcFB4bgpQPRcR3QCvezPcQ==}

  /ws/7.5.9:
    resolution: {integrity: sha512-F+P9Jil7UiSKSkppIiD94dN07AwvFixvLIj1Og1Rl9GGMuNipJnV9JzjD6XuqmAeiswGvUmNLjr5cFuXwNS77Q==}
    engines: {node: '>=8.3.0'}
    peerDependencies:
      bufferutil: ^4.0.1
      utf-8-validate: ^5.0.2
    peerDependenciesMeta:
      bufferutil:
        optional: true
      utf-8-validate:
        optional: true
    dev: false

  /y18n/5.0.8:
    resolution: {integrity: sha512-0pfFzegeDWJHJIAmTLRP2DwHjdF5s7jo9tuztdQxAhINCdvS+3nGINqPd00AphqJR/0LhANUS6/+7SCb98YOfA==}
    engines: {node: '>=10'}
    dev: true

  /yallist/4.0.0:
    resolution: {integrity: sha512-3wdGidZyq5PB084XLES5TpOSRA3wjXAlIWMhum2kRcv/41Sn2emQ0dycQW4uZXLejwKvg6EsvbdlVL+FYEct7A==}
    dev: true

  /yaml/1.10.2:
    resolution: {integrity: sha512-r3vXyErRCYJ7wg28yvBY5VSoAF8ZvlcW9/BwUzEtUsjvX/DKs24dIkuwjtuprwJJHsbyUbLApepYTR1BN4uHrg==}
    engines: {node: '>= 6'}

  /yaml/2.1.3:
    resolution: {integrity: sha512-AacA8nRULjKMX2DvWvOAdBZMOfQlypSFkjcOcu9FalllIDJ1kvlREzcdIZmidQUqqeMv7jorHjq2HlLv/+c2lg==}
    engines: {node: '>= 14'}
    dev: true

  /yargs-parser/21.1.1:
    resolution: {integrity: sha512-tVpsJW7DdjecAiFpbIB1e3qxIQsE6NoPc5/eTdrbbIC4h0LVsWhnoa3g+m2HclBIujHzsxZ4VJVA+GUuc2/LBw==}
    engines: {node: '>=12'}
    dev: true

  /yargs/17.6.0:
    resolution: {integrity: sha512-8H/wTDqlSwoSnScvV2N/JHfLWOKuh5MVla9hqLjK3nsfyy6Y4kDSYSvkU5YCUEPOSnRXfIyx3Sq+B/IWudTo4g==}
    engines: {node: '>=12'}
    dependencies:
      cliui: 8.0.1
      escalade: 3.1.1
      get-caller-file: 2.0.5
      require-directory: 2.1.1
      string-width: 4.2.3
      y18n: 5.0.8
      yargs-parser: 21.1.1
    dev: true

  /yocto-queue/0.1.0:
    resolution: {integrity: sha512-rVksvsnNCdJ/ohGc6xgPwyN8eheCxsiLM8mxuE/t/mOVqJewPuO1miLpTHQiRgTKCLexL4MeAFVagts7HmNZ2Q==}
    engines: {node: '>=10'}
    dev: true

  /zrender/5.4.0:
    resolution: {integrity: sha512-rOS09Z2HSVGFs2dn/TuYk5BlCaZcVe8UDLLjj1ySYF828LATKKdxuakSZMvrDz54yiKPDYVfjdKqcX8Jky3BIA==}
    dependencies:
      tslib: 2.3.0
    dev: false<|MERGE_RESOLUTION|>--- conflicted
+++ resolved
@@ -3,17 +3,6 @@
 specifiers:
   '@babel/core': ^7.19.6
   '@babel/eslint-parser': ^7.19.1
-<<<<<<< HEAD
-  '@emotion/react': ^11.10.4
-  '@mantine/carousel': ^5.5.6
-  '@mantine/core': ^5.5.6
-  '@mantine/dates': ^5.5.6
-  '@mantine/dropzone': ^5.5.6
-  '@mantine/form': ^5.5.6
-  '@mantine/hooks': ^5.5.6
-  '@mantine/modals': ^5.5.6
-  '@mantine/notifications': ^5.5.6
-=======
   '@emotion/react': ^11.10.5
   '@mantine/carousel': ^5.6.4
   '@mantine/core': ^5.6.4
@@ -23,7 +12,6 @@
   '@mantine/hooks': ^5.6.4
   '@mantine/modals': ^5.6.4
   '@mantine/notifications': ^5.6.4
->>>>>>> a3f56e7a
   '@mdi/js': ^7.0.96
   '@mdi/react': ^1.6.1
   '@microsoft/signalr': ^6.0.10
@@ -31,15 +19,6 @@
   '@trivago/prettier-plugin-sort-imports': ^3.4.0
   '@types/katex': ^0.14.0
   '@types/marked': ^4.0.7
-<<<<<<< HEAD
-  '@types/node': 18.11.2
-  '@types/prismjs': ^1.26.0
-  '@types/react': ^18.0.21
-  '@types/react-dom': ^18.0.6
-  '@typescript-eslint/eslint-plugin': ^5.40.1
-  '@typescript-eslint/parser': ^5.40.1
-  '@vitejs/plugin-react': ^2.1.0
-=======
   '@types/node': 18.11.9
   '@types/prismjs': ^1.26.0
   '@types/react': ^18.0.24
@@ -47,7 +26,6 @@
   '@typescript-eslint/eslint-plugin': ^5.42.0
   '@typescript-eslint/parser': ^5.42.0
   '@vitejs/plugin-react': ^2.2.0
->>>>>>> a3f56e7a
   axios: ^1.1.3
   babel-plugin-prismjs: ^2.1.0
   dayjs: ^1.11.6
@@ -65,44 +43,20 @@
   prismjs: ^1.29.0
   react: ^18.2.0
   react-dom: ^18.2.0
-<<<<<<< HEAD
-  react-router: ^6.4.2
-  react-router-dom: ^6.4.2
-  rollup: ^3.2.3
-  swagger-typescript-api: ^10.0.2
-=======
   react-router: ^6.4.3
   react-router-dom: ^6.4.3
   rollup: ^3.2.5
   swagger-typescript-api: ^11.1.2
->>>>>>> a3f56e7a
   swr: ^1.3.0
   tslib: ^2.4.1
   typescript: 4.8.4
-<<<<<<< HEAD
-  vite: ^3.1.8
-  vite-plugin-pages: ^0.27.0
-=======
   vite: ^3.2.2
   vite-plugin-pages: ^0.27.1
->>>>>>> a3f56e7a
   vite-plugin-prismjs: ^0.0.8
   vite-plugin-webfont-dl: ^3.4.0
   vite-tsconfig-paths: ^3.5.2
 
 dependencies:
-<<<<<<< HEAD
-  '@babel/core': 7.19.3
-  '@emotion/react': 11.10.4_bjroym7kxlcs2vvwnej4p3gzwu
-  '@mantine/carousel': 5.5.6_n4vvd5nwgm4cucka3ieoxf47je
-  '@mantine/core': 5.5.6_z36jufckjfo2jsxaghebvb4a4u
-  '@mantine/dates': 5.5.6_y7gnkoq3emdmaufmncuutzpnk4
-  '@mantine/dropzone': 5.5.6_nk56ahukuhsackdj7lcgblh5he
-  '@mantine/form': 5.5.6_react@18.2.0
-  '@mantine/hooks': 5.5.6_react@18.2.0
-  '@mantine/modals': 5.5.6_nk56ahukuhsackdj7lcgblh5he
-  '@mantine/notifications': 5.5.6_nk56ahukuhsackdj7lcgblh5he
-=======
   '@babel/core': 7.19.6
   '@emotion/react': 11.10.5_5ihuxrpe4zse4p4tf6ubxcyzuu
   '@mantine/carousel': 5.6.4_kskdhsai3hxyxvrgjvcvhd4o5q
@@ -113,7 +67,6 @@
   '@mantine/hooks': 5.6.4_react@18.2.0
   '@mantine/modals': 5.6.4_mnflu4np7yhfcktls2ui4x6rdi
   '@mantine/notifications': 5.6.4_mnflu4np7yhfcktls2ui4x6rdi
->>>>>>> a3f56e7a
   '@mdi/js': 7.0.96
   '@mdi/react': 1.6.1
   '@microsoft/signalr': 6.0.10
@@ -139,15 +92,6 @@
   '@trivago/prettier-plugin-sort-imports': 3.4.0_prettier@2.7.1
   '@types/katex': 0.14.0
   '@types/marked': 4.0.7
-<<<<<<< HEAD
-  '@types/node': 18.11.2
-  '@types/prismjs': 1.26.0
-  '@types/react': 18.0.21
-  '@types/react-dom': 18.0.6
-  '@typescript-eslint/eslint-plugin': 5.40.1_ukgdydjtebaxmxfqp5v5ulh64y
-  '@typescript-eslint/parser': 5.40.1_z4bbprzjrhnsfa24uvmcbu7f5q
-  '@vitejs/plugin-react': 2.1.0_vite@3.1.8
-=======
   '@types/node': 18.11.9
   '@types/prismjs': 1.26.0
   '@types/react': 18.0.24
@@ -155,28 +99,18 @@
   '@typescript-eslint/eslint-plugin': 5.42.0_6xw5wg2354iw4zujk2f3vyfrzu
   '@typescript-eslint/parser': 5.42.0_wyqvi574yv7oiwfeinomdzmc3m
   '@vitejs/plugin-react': 2.2.0_vite@3.2.2
->>>>>>> a3f56e7a
   axios: 1.1.3
   babel-plugin-prismjs: 2.1.0_prismjs@1.29.0
   eslint: 8.26.0
   form-data: 4.0.0
   lodash: 4.17.21
   prettier: 2.7.1
-<<<<<<< HEAD
-  rollup: 3.2.3
-  swagger-typescript-api: 10.0.2
-  tslib: 2.4.0
-  typescript: 4.8.4
-  vite: 3.1.8
-  vite-plugin-pages: 0.27.0_vite@3.1.8
-=======
   rollup: 3.2.5
   swagger-typescript-api: 11.1.2
   tslib: 2.4.1
   typescript: 4.8.4
   vite: 3.2.2
   vite-plugin-pages: 0.27.1_vite@3.2.2
->>>>>>> a3f56e7a
   vite-plugin-prismjs: 0.0.8_prismjs@1.29.0
   vite-plugin-webfont-dl: 3.4.0_vite@3.2.2
 
@@ -750,34 +684,6 @@
       '@jridgewell/resolve-uri': 3.1.0
       '@jridgewell/sourcemap-codec': 1.4.14
 
-<<<<<<< HEAD
-  /@mantine/carousel/5.5.6_n4vvd5nwgm4cucka3ieoxf47je:
-    resolution: {integrity: sha512-aLGQWif+LXhZGY/akL9S9N9syYT43HpNiGUKRC5SqNd5lmrBK0Jxvdypvaq4M7q7pBZaIgWWL0hXUaRRtBjOOw==}
-    peerDependencies:
-      '@mantine/core': 5.5.6
-      '@mantine/hooks': 5.5.6
-      embla-carousel-react: ^7.0.0
-      react: '>=16.8.0'
-    dependencies:
-      '@mantine/core': 5.5.6_z36jufckjfo2jsxaghebvb4a4u
-      '@mantine/hooks': 5.5.6_react@18.2.0
-      '@mantine/utils': 5.5.6_react@18.2.0
-      embla-carousel-react: 7.0.3_react@18.2.0
-      react: 18.2.0
-    dev: false
-
-  /@mantine/core/5.5.6_z36jufckjfo2jsxaghebvb4a4u:
-    resolution: {integrity: sha512-os8vh3zCp2tMtU8j2nBwn8ecLoU4dNe5LfI2aZ+xrl8nRKOz4HZy72EpbuSWHUvAtuTrOQdI4i5QtIdaTPl+lg==}
-    peerDependencies:
-      '@mantine/hooks': 5.5.6
-      react: '>=16.8.0'
-      react-dom: '>=16.8.0'
-    dependencies:
-      '@floating-ui/react-dom-interactions': 0.10.1_rj7ozvcq3uehdlnj3cbwzbi5ce
-      '@mantine/hooks': 5.5.6_react@18.2.0
-      '@mantine/styles': 5.5.6_7xbt6cqxny5okm7nuwm4cfiesq
-      '@mantine/utils': 5.5.6_react@18.2.0
-=======
   /@mantine/carousel/5.6.4_kskdhsai3hxyxvrgjvcvhd4o5q:
     resolution: {integrity: sha512-CsON0yegEOKntuhjqVTb8a0+QpIAoNSCgX2oVfoQCZHlpbf4N2NrC0316o4GusS1Oul/FHeuPU/TpQKp5g7/bA==}
     peerDependencies:
@@ -804,7 +710,6 @@
       '@mantine/hooks': 5.6.4_react@18.2.0
       '@mantine/styles': 5.6.4_sogmqz4enknxtkxk3k5s6bqwnq
       '@mantine/utils': 5.6.4_react@18.2.0
->>>>>>> a3f56e7a
       '@radix-ui/react-scroll-area': 1.0.0_biqbaboplfbrettd7655fr4n2y
       react: 18.2.0
       react-dom: 18.2.0_react@18.2.0
@@ -814,34 +719,6 @@
       - '@types/react'
     dev: false
 
-<<<<<<< HEAD
-  /@mantine/dates/5.5.6_y7gnkoq3emdmaufmncuutzpnk4:
-    resolution: {integrity: sha512-dWKK8dkwMpK75R3HiGSkJNsnQlAzKO+X/CYw/euLTv01ULGkltgiNu3PTVP1i80kyGK0ietfw+r32CsTU3+O2g==}
-    peerDependencies:
-      '@mantine/core': 5.5.6
-      '@mantine/hooks': 5.5.6
-      dayjs: '>=1.0.0'
-      react: '>=16.8.0'
-    dependencies:
-      '@mantine/core': 5.5.6_z36jufckjfo2jsxaghebvb4a4u
-      '@mantine/hooks': 5.5.6_react@18.2.0
-      '@mantine/utils': 5.5.6_react@18.2.0
-      dayjs: 1.11.5
-      react: 18.2.0
-    dev: false
-
-  /@mantine/dropzone/5.5.6_nk56ahukuhsackdj7lcgblh5he:
-    resolution: {integrity: sha512-+pVyzfeQnflazDMrxPmvke5I+WXiUnQjQBPKdfNYq/jTF5I7kekbWcTtswYYaS/joDaB7VTGdI2AJpiHZfvuvw==}
-    peerDependencies:
-      '@mantine/core': 5.5.6
-      '@mantine/hooks': 5.5.6
-      react: '>=16.8.0'
-      react-dom: '>=16.8.0'
-    dependencies:
-      '@mantine/core': 5.5.6_z36jufckjfo2jsxaghebvb4a4u
-      '@mantine/hooks': 5.5.6_react@18.2.0
-      '@mantine/utils': 5.5.6_react@18.2.0
-=======
   /@mantine/dates/5.6.4_c3jewe6locncytl5crp5ve3mju:
     resolution: {integrity: sha512-vKh88IULuwF30XUEUZ0DVjucvKM1Ums+8D1DNHkUWg485Q3ASeZ3AqjDrj6Be1UDgaWJmAMKQ8DsWRKMZHZNtw==}
     peerDependencies:
@@ -868,19 +745,13 @@
       '@mantine/core': 5.6.4_dofnduuwep2xienneezhxbckna
       '@mantine/hooks': 5.6.4_react@18.2.0
       '@mantine/utils': 5.6.4_react@18.2.0
->>>>>>> a3f56e7a
       react: 18.2.0
       react-dom: 18.2.0_react@18.2.0
       react-dropzone: 14.2.3_react@18.2.0
     dev: false
 
-<<<<<<< HEAD
-  /@mantine/form/5.5.6_react@18.2.0:
-    resolution: {integrity: sha512-hqFlL+xR6FXURdoJ71IcR0Y6naklcOm9HGUlx6ZLs1XWOzcXEXqGfse7pII6lySzX7Tw8R5XZgcnCojB0sEWOQ==}
-=======
   /@mantine/form/5.6.4_react@18.2.0:
     resolution: {integrity: sha512-fejpCh1cokrOm/ldGheg0am4LKxVPoVAr1oGPCnFIEnZeE2OczdgCUsavSvg96TX1z6XsAnceEoy1M/23Ti9lA==}
->>>>>>> a3f56e7a
     peerDependencies:
       react: '>=16.8.0'
     dependencies:
@@ -889,32 +760,14 @@
       react: 18.2.0
     dev: false
 
-<<<<<<< HEAD
-  /@mantine/hooks/5.5.6_react@18.2.0:
-    resolution: {integrity: sha512-AecrtNxg1QsTekxHj3OOH3HM+L9Iu/ix8OsfXt1mhLgSvUMhpAGnO/ouQ5KVn1vzaQkzQ2k4XZXULjBIxfOWGw==}
-=======
   /@mantine/hooks/5.6.4_react@18.2.0:
     resolution: {integrity: sha512-oalipPx2B9WJzYRPs/3FQVx2/opYei/KvITfJyClPZDUAmgAIG5/PdU8kfQcH01cQxQ9GLXIGP8ceZuzo1x1+Q==}
->>>>>>> a3f56e7a
     peerDependencies:
       react: '>=16.8.0'
     dependencies:
       react: 18.2.0
     dev: false
 
-<<<<<<< HEAD
-  /@mantine/modals/5.5.6_nk56ahukuhsackdj7lcgblh5he:
-    resolution: {integrity: sha512-+o9MryAuDU7EBhg5I6H1Ew/3ign9v1Zx1Ca9x3xbqJugy50DWm0ak/srxQJn3kB6GS44p1CI+YOPk38lT64mKA==}
-    peerDependencies:
-      '@mantine/core': 5.5.6
-      '@mantine/hooks': 5.5.6
-      react: '>=16.8.0'
-      react-dom: '>=16.8.0'
-    dependencies:
-      '@mantine/core': 5.5.6_z36jufckjfo2jsxaghebvb4a4u
-      '@mantine/hooks': 5.5.6_react@18.2.0
-      '@mantine/utils': 5.5.6_react@18.2.0
-=======
   /@mantine/modals/5.6.4_mnflu4np7yhfcktls2ui4x6rdi:
     resolution: {integrity: sha512-U3CK2bd3RF67erPEV8xG3gVXDrdAdEx/aGY9rUstxJij8lEONOR3D37JBTkzcBXpf/NvHNLjGVQhiUFo2Fai7A==}
     peerDependencies:
@@ -926,24 +779,10 @@
       '@mantine/core': 5.6.4_dofnduuwep2xienneezhxbckna
       '@mantine/hooks': 5.6.4_react@18.2.0
       '@mantine/utils': 5.6.4_react@18.2.0
->>>>>>> a3f56e7a
       react: 18.2.0
       react-dom: 18.2.0_react@18.2.0
     dev: false
 
-<<<<<<< HEAD
-  /@mantine/notifications/5.5.6_nk56ahukuhsackdj7lcgblh5he:
-    resolution: {integrity: sha512-kT54ZOj6nqXSP0hEpbOkUFVwgzCsgyqpMn1lBN59qfSJaUmp7FPBbqu4ivSC21IBPogWOwQnizLJSPTTrUH2xA==}
-    peerDependencies:
-      '@mantine/core': 5.5.6
-      '@mantine/hooks': 5.5.6
-      react: '>=16.8.0'
-      react-dom: '>=16.8.0'
-    dependencies:
-      '@mantine/core': 5.5.6_z36jufckjfo2jsxaghebvb4a4u
-      '@mantine/hooks': 5.5.6_react@18.2.0
-      '@mantine/utils': 5.5.6_react@18.2.0
-=======
   /@mantine/notifications/5.6.4_mnflu4np7yhfcktls2ui4x6rdi:
     resolution: {integrity: sha512-qqdaGX43Es+xBi/5bNkNQm8PogaeuqBl3Llffam+OQwxw3otgOtuk3Yrm2msee4XXRNppTW9fXYq0SKAPXNMzg==}
     peerDependencies:
@@ -955,19 +794,13 @@
       '@mantine/core': 5.6.4_dofnduuwep2xienneezhxbckna
       '@mantine/hooks': 5.6.4_react@18.2.0
       '@mantine/utils': 5.6.4_react@18.2.0
->>>>>>> a3f56e7a
       react: 18.2.0
       react-dom: 18.2.0_react@18.2.0
       react-transition-group: 4.4.2_biqbaboplfbrettd7655fr4n2y
     dev: false
 
-<<<<<<< HEAD
-  /@mantine/styles/5.5.6_7xbt6cqxny5okm7nuwm4cfiesq:
-    resolution: {integrity: sha512-D9H4i7N1CooIRDSIChWBjrTC1eBfzU3Y9xJgKimINWQqBwSAUzgZgj06YDqp9OskB7QO79RDG6cKUsR4rNhv9w==}
-=======
   /@mantine/styles/5.6.4_sogmqz4enknxtkxk3k5s6bqwnq:
     resolution: {integrity: sha512-vXKr0suhdjKpp3My1AWQlcAYbnCrIsGXESjlbDTc8Dw3qlZVpkqAUik04LIaLuIMliad+qUV5SkQDQcAUeRbaQ==}
->>>>>>> a3f56e7a
     peerDependencies:
       '@emotion/react': '>=11.9.0'
       react: '>=16.8.0'
@@ -980,13 +813,8 @@
       react-dom: 18.2.0_react@18.2.0
     dev: false
 
-<<<<<<< HEAD
-  /@mantine/utils/5.5.6_react@18.2.0:
-    resolution: {integrity: sha512-uEeMwTPmt7HMdtdbu7pZQ3en5F3Dj7cavhWGRcokj7PluuzNM+79iR/g4bJ3C4SKhj5LdHi7KjX8+zp6GKyrBg==}
-=======
   /@mantine/utils/5.6.4_react@18.2.0:
     resolution: {integrity: sha512-62PZpY3VHG5XIguO/hmcPC7f6kjSxHQMAQN5KFARbclwAcBs1+xY8aac9Zi8pSrvA3KXFJ9o4WeIXuuFFka+2A==}
->>>>>>> a3f56e7a
     peerDependencies:
       react: '>=16.8.0'
     dependencies:
@@ -1224,13 +1052,8 @@
     resolution: {integrity: sha512-iiUgKzV9AuaEkZqkOLDIvlQiL6ltuZd9tGcW3gwpnX8JbuiuhFlEGmmFXEXkN50Cvq7Os88IY2v0dkDqXYWVgA==}
     dev: true
 
-<<<<<<< HEAD
-  /@types/node/18.11.2:
-    resolution: {integrity: sha512-BWN3M23gLO2jVG8g/XHIRFWiiV4/GckeFIqbU/C4V3xpoBBWSMk4OZomouN0wCkfQFPqgZikyLr7DOYDysIkkw==}
-=======
   /@types/node/18.11.9:
     resolution: {integrity: sha512-CRpX21/kGdzjOpFsZSkcrXMGIBWMGNIHXXBVFSH+ggkftxg+XYP20TESbh+zFvFj3EQOl5byk0HTRn1IL6hbqg==}
->>>>>>> a3f56e7a
     dev: true
 
   /@types/parse-json/4.0.0:
@@ -1259,26 +1082,16 @@
   /@types/scheduler/0.16.2:
     resolution: {integrity: sha512-hppQEBDmlwhFAXKJX2KnWLYu5yMfi91yazPb2l+lbJiwW+wdo1gNeRA+3RgNSO39WYX2euey41KEwnqesU2Jew==}
 
-<<<<<<< HEAD
-  /@types/semver/7.3.12:
-    resolution: {integrity: sha512-WwA1MW0++RfXmCr12xeYOOC5baSC9mSb0ZqCquFzKhcoF4TvHu5MKOuXsncgZcpVFhB1pXd5hZmM0ryAoCp12A==}
-=======
   /@types/semver/7.3.13:
     resolution: {integrity: sha512-21cFJr9z3g5dW8B0CVI9g2O9beqaThGQ6ZFBqHfwhzLDKUxaqTIy3vnfah/UPkfOiF2pLq+tGz+W8RyCskuslw==}
->>>>>>> a3f56e7a
     dev: true
 
   /@types/swagger-schema-official/2.0.22:
     resolution: {integrity: sha512-7yQiX6MWSFSvc/1wW5smJMZTZ4fHOd+hqLr3qr/HONDxHEa2bnYAsOcGBOEqFIjd4yetwMOdEDdeW+udRAQnHA==}
     dev: true
 
-<<<<<<< HEAD
-  /@typescript-eslint/eslint-plugin/5.40.1_ukgdydjtebaxmxfqp5v5ulh64y:
-    resolution: {integrity: sha512-FsWboKkWdytGiXT5O1/R9j37YgcjO8MKHSUmWnIEjVaz0krHkplPnYi7mwdb+5+cs0toFNQb0HIrN7zONdIEWg==}
-=======
   /@typescript-eslint/eslint-plugin/5.42.0_6xw5wg2354iw4zujk2f3vyfrzu:
     resolution: {integrity: sha512-5TJh2AgL6+wpL8H/GTSjNb4WrjKoR2rqvFxR/DDTqYNk6uXn8BJMEcncLSpMbf/XV1aS0jAjYwn98uvVCiAywQ==}
->>>>>>> a3f56e7a
     engines: {node: ^12.22.0 || ^14.17.0 || >=16.0.0}
     peerDependencies:
       '@typescript-eslint/parser': ^5.0.0
@@ -1288,17 +1101,10 @@
       typescript:
         optional: true
     dependencies:
-<<<<<<< HEAD
-      '@typescript-eslint/parser': 5.40.1_z4bbprzjrhnsfa24uvmcbu7f5q
-      '@typescript-eslint/scope-manager': 5.40.1
-      '@typescript-eslint/type-utils': 5.40.1_z4bbprzjrhnsfa24uvmcbu7f5q
-      '@typescript-eslint/utils': 5.40.1_z4bbprzjrhnsfa24uvmcbu7f5q
-=======
       '@typescript-eslint/parser': 5.42.0_wyqvi574yv7oiwfeinomdzmc3m
       '@typescript-eslint/scope-manager': 5.42.0
       '@typescript-eslint/type-utils': 5.42.0_wyqvi574yv7oiwfeinomdzmc3m
       '@typescript-eslint/utils': 5.42.0_wyqvi574yv7oiwfeinomdzmc3m
->>>>>>> a3f56e7a
       debug: 4.3.4
       eslint: 8.26.0
       ignore: 5.2.0
@@ -1311,13 +1117,8 @@
       - supports-color
     dev: true
 
-<<<<<<< HEAD
-  /@typescript-eslint/parser/5.40.1_z4bbprzjrhnsfa24uvmcbu7f5q:
-    resolution: {integrity: sha512-IK6x55va5w4YvXd4b3VrXQPldV9vQTxi5ov+g4pMANsXPTXOcfjx08CRR1Dfrcc51syPtXHF5bgLlMHYFrvQtg==}
-=======
   /@typescript-eslint/parser/5.42.0_wyqvi574yv7oiwfeinomdzmc3m:
     resolution: {integrity: sha512-Ixh9qrOTDRctFg3yIwrLkgf33AHyEIn6lhyf5cCfwwiGtkWhNpVKlEZApi3inGQR/barWnY7qY8FbGKBO7p3JA==}
->>>>>>> a3f56e7a
     engines: {node: ^12.22.0 || ^14.17.0 || >=16.0.0}
     peerDependencies:
       eslint: ^6.0.0 || ^7.0.0 || ^8.0.0
@@ -1326,15 +1127,9 @@
       typescript:
         optional: true
     dependencies:
-<<<<<<< HEAD
-      '@typescript-eslint/scope-manager': 5.40.1
-      '@typescript-eslint/types': 5.40.1
-      '@typescript-eslint/typescript-estree': 5.40.1_typescript@4.8.4
-=======
       '@typescript-eslint/scope-manager': 5.42.0
       '@typescript-eslint/types': 5.42.0
       '@typescript-eslint/typescript-estree': 5.42.0_typescript@4.8.4
->>>>>>> a3f56e7a
       debug: 4.3.4
       eslint: 8.26.0
       typescript: 4.8.4
@@ -1342,18 +1137,6 @@
       - supports-color
     dev: true
 
-<<<<<<< HEAD
-  /@typescript-eslint/scope-manager/5.40.1:
-    resolution: {integrity: sha512-jkn4xsJiUQucI16OLCXrLRXDZ3afKhOIqXs4R3O+M00hdQLKR58WuyXPZZjhKLFCEP2g+TXdBRtLQ33UfAdRUg==}
-    engines: {node: ^12.22.0 || ^14.17.0 || >=16.0.0}
-    dependencies:
-      '@typescript-eslint/types': 5.40.1
-      '@typescript-eslint/visitor-keys': 5.40.1
-    dev: true
-
-  /@typescript-eslint/type-utils/5.40.1_z4bbprzjrhnsfa24uvmcbu7f5q:
-    resolution: {integrity: sha512-DLAs+AHQOe6n5LRraXiv27IYPhleF0ldEmx6yBqBgBLaNRKTkffhV1RPsjoJBhVup2zHxfaRtan8/YRBgYhU9Q==}
-=======
   /@typescript-eslint/scope-manager/5.42.0:
     resolution: {integrity: sha512-l5/3IBHLH0Bv04y+H+zlcLiEMEMjWGaCX6WyHE5Uk2YkSGAMlgdUPsT/ywTSKgu9D1dmmKMYgYZijObfA39Wow==}
     engines: {node: ^12.22.0 || ^14.17.0 || >=16.0.0}
@@ -1364,7 +1147,6 @@
 
   /@typescript-eslint/type-utils/5.42.0_wyqvi574yv7oiwfeinomdzmc3m:
     resolution: {integrity: sha512-HW14TXC45dFVZxnVW8rnUGnvYyRC0E/vxXShFCthcC9VhVTmjqOmtqj6H5rm9Zxv+ORxKA/1aLGD7vmlLsdlOg==}
->>>>>>> a3f56e7a
     engines: {node: ^12.22.0 || ^14.17.0 || >=16.0.0}
     peerDependencies:
       eslint: '*'
@@ -1373,13 +1155,8 @@
       typescript:
         optional: true
     dependencies:
-<<<<<<< HEAD
-      '@typescript-eslint/typescript-estree': 5.40.1_typescript@4.8.4
-      '@typescript-eslint/utils': 5.40.1_z4bbprzjrhnsfa24uvmcbu7f5q
-=======
       '@typescript-eslint/typescript-estree': 5.42.0_typescript@4.8.4
       '@typescript-eslint/utils': 5.42.0_wyqvi574yv7oiwfeinomdzmc3m
->>>>>>> a3f56e7a
       debug: 4.3.4
       eslint: 8.26.0
       tsutils: 3.21.0_typescript@4.8.4
@@ -1388,15 +1165,6 @@
       - supports-color
     dev: true
 
-<<<<<<< HEAD
-  /@typescript-eslint/types/5.40.1:
-    resolution: {integrity: sha512-Icg9kiuVJSwdzSQvtdGspOlWNjVDnF3qVIKXdJ103o36yRprdl3Ge5cABQx+csx960nuMF21v8qvO31v9t3OHw==}
-    engines: {node: ^12.22.0 || ^14.17.0 || >=16.0.0}
-    dev: true
-
-  /@typescript-eslint/typescript-estree/5.40.1_typescript@4.8.4:
-    resolution: {integrity: sha512-5QTP/nW5+60jBcEPfXy/EZL01qrl9GZtbgDZtDPlfW5zj/zjNrdI2B5zMUHmOsfvOr2cWqwVdWjobCiHcedmQA==}
-=======
   /@typescript-eslint/types/5.42.0:
     resolution: {integrity: sha512-t4lzO9ZOAUcHY6bXQYRuu+3SSYdD9TS8ooApZft4WARt4/f2Cj/YpvbTe8A4GuhT4bNW72goDMOy7SW71mZwGw==}
     engines: {node: ^12.22.0 || ^14.17.0 || >=16.0.0}
@@ -1404,7 +1172,6 @@
 
   /@typescript-eslint/typescript-estree/5.42.0_typescript@4.8.4:
     resolution: {integrity: sha512-2O3vSq794x3kZGtV7i4SCWZWCwjEtkWfVqX4m5fbUBomOsEOyd6OAD1qU2lbvV5S8tgy/luJnOYluNyYVeOTTg==}
->>>>>>> a3f56e7a
     engines: {node: ^12.22.0 || ^14.17.0 || >=16.0.0}
     peerDependencies:
       typescript: '*'
@@ -1412,13 +1179,8 @@
       typescript:
         optional: true
     dependencies:
-<<<<<<< HEAD
-      '@typescript-eslint/types': 5.40.1
-      '@typescript-eslint/visitor-keys': 5.40.1
-=======
       '@typescript-eslint/types': 5.42.0
       '@typescript-eslint/visitor-keys': 5.42.0
->>>>>>> a3f56e7a
       debug: 4.3.4
       globby: 11.1.0
       is-glob: 4.0.3
@@ -1429,31 +1191,18 @@
       - supports-color
     dev: true
 
-<<<<<<< HEAD
-  /@typescript-eslint/utils/5.40.1_z4bbprzjrhnsfa24uvmcbu7f5q:
-    resolution: {integrity: sha512-a2TAVScoX9fjryNrW6BZRnreDUszxqm9eQ9Esv8n5nXApMW0zeANUYlwh/DED04SC/ifuBvXgZpIK5xeJHQ3aw==}
-=======
   /@typescript-eslint/utils/5.42.0_wyqvi574yv7oiwfeinomdzmc3m:
     resolution: {integrity: sha512-JZ++3+h1vbeG1NUECXQZE3hg0kias9kOtcQr3+JVQ3whnjvKuMyktJAAIj6743OeNPnGBmjj7KEmiDL7qsdnCQ==}
->>>>>>> a3f56e7a
     engines: {node: ^12.22.0 || ^14.17.0 || >=16.0.0}
     peerDependencies:
       eslint: ^6.0.0 || ^7.0.0 || ^8.0.0
     dependencies:
       '@types/json-schema': 7.0.11
-<<<<<<< HEAD
-      '@types/semver': 7.3.12
-      '@typescript-eslint/scope-manager': 5.40.1
-      '@typescript-eslint/types': 5.40.1
-      '@typescript-eslint/typescript-estree': 5.40.1_typescript@4.8.4
-      eslint: 8.25.0
-=======
       '@types/semver': 7.3.13
       '@typescript-eslint/scope-manager': 5.42.0
       '@typescript-eslint/types': 5.42.0
       '@typescript-eslint/typescript-estree': 5.42.0_typescript@4.8.4
       eslint: 8.26.0
->>>>>>> a3f56e7a
       eslint-scope: 5.1.1
       eslint-utils: 3.0.0_eslint@8.26.0
       semver: 7.3.8
@@ -1462,19 +1211,11 @@
       - typescript
     dev: true
 
-<<<<<<< HEAD
-  /@typescript-eslint/visitor-keys/5.40.1:
-    resolution: {integrity: sha512-A2DGmeZ+FMja0geX5rww+DpvILpwo1OsiQs0M+joPWJYsiEFBLsH0y1oFymPNul6Z5okSmHpP4ivkc2N0Cgfkw==}
-    engines: {node: ^12.22.0 || ^14.17.0 || >=16.0.0}
-    dependencies:
-      '@typescript-eslint/types': 5.40.1
-=======
   /@typescript-eslint/visitor-keys/5.42.0:
     resolution: {integrity: sha512-QHbu5Hf/2lOEOwy+IUw0GoSCuAzByTAWWrOTKzTzsotiUnWFpuKnXcAhC9YztAf2EElQ0VvIK+pHJUPkM0q7jg==}
     engines: {node: ^12.22.0 || ^14.17.0 || >=16.0.0}
     dependencies:
       '@typescript-eslint/types': 5.42.0
->>>>>>> a3f56e7a
       eslint-visitor-keys: 3.3.0
     dev: true
 
@@ -1694,11 +1435,7 @@
     engines: {node: ^6 || ^7 || ^8 || ^9 || ^10 || ^11 || ^12 || >=13.7}
     hasBin: true
     dependencies:
-<<<<<<< HEAD
-      caniuse-lite: 1.0.30001422
-=======
       caniuse-lite: 1.0.30001429
->>>>>>> a3f56e7a
       electron-to-chromium: 1.4.284
       node-releases: 2.0.6
       update-browserslist-db: 1.0.10_browserslist@4.21.4
@@ -1718,13 +1455,8 @@
     resolution: {integrity: sha512-P8BjAsXvZS+VIDUI11hHCQEv74YT67YUi5JJFNWIqL235sBmjX4+qx9Muvls5ivyNENctx46xQLQ3aTuE7ssaQ==}
     engines: {node: '>=6'}
 
-<<<<<<< HEAD
-  /caniuse-lite/1.0.30001422:
-    resolution: {integrity: sha512-hSesn02u1QacQHhaxl/kNMZwqVG35Sz/8DgvmgedxSH8z9UUpcDYSPYgsj3x5dQNRcNp6BwpSfQfVzYUTm+fog==}
-=======
   /caniuse-lite/1.0.30001429:
     resolution: {integrity: sha512-511ThLu1hF+5RRRt0zYCf2U2yRr9GPF6m5y90SBCWsvSoYoW7yAGlv/elyPaNfvGCkp6kj/KFZWU0BMA69Prsg==}
->>>>>>> a3f56e7a
 
   /chalk/2.4.2:
     resolution: {integrity: sha512-Mti+f9lpJNcwF4tWV8/OrTTtF1gZi+f8FqlyAdouralcFWFQWF2+NgCHShjkCb+IFBLq9buZwE1xckQU4peSuQ==}
@@ -3464,13 +3196,8 @@
     optionalDependencies:
       fsevents: 2.3.2
 
-<<<<<<< HEAD
-  /rollup/3.2.3:
-    resolution: {integrity: sha512-qfadtkY5kl0F5e4dXVdj2D+GtOdifasXHFMiL1SMf9ADQDv5Eti6xReef9FKj+iQPR2pvtqWna57s/PjARY4fg==}
-=======
   /rollup/3.2.5:
     resolution: {integrity: sha512-/Ha7HhVVofduy+RKWOQJrxe4Qb3xyZo+chcpYiD8SoQa4AG7llhupUtyfKSSrdBM2mWJjhM8wZwmbY23NmlIYw==}
->>>>>>> a3f56e7a
     engines: {node: '>=14.18.0', npm: '>=8.0.0'}
     hasBin: true
     optionalDependencies:
@@ -3885,13 +3612,8 @@
       use-isomorphic-layout-effect: 1.1.2_bbvjflvjoibwhtpmedigb26h6y
     dev: false
 
-<<<<<<< HEAD
-  /vite-plugin-pages/0.27.0_vite@3.1.8:
-    resolution: {integrity: sha512-fLuBd8U9jcfB+MXj9yEsq6AHa0AHCP4Fhi7LCcCWJeL28Lx3o5B0uoBUhCZ+xwsnNs4GZwPOfgBG3yHKMsMNnA==}
-=======
   /vite-plugin-pages/0.27.1_vite@3.2.2:
     resolution: {integrity: sha512-KXfeG9aQSNsSXBs1mPeeuC0rwkLti+MgoJ3GknrwRDNrdrojb9czcFAVlnoPNVdfuvTHcWdf5zqN7+vuvz2JZQ==}
->>>>>>> a3f56e7a
     peerDependencies:
       '@vue/compiler-sfc': ^2.7.0 || ^3.0.0
       vite: ^2.0.0 || ^3.0.0-0
