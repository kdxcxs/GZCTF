﻿using GZCTF.Models.Request.Game;
using Microsoft.Extensions.Localization;
using NPOI.SS.UserModel;
using NPOI.XSSF.UserModel;

namespace GZCTF.Utils;

public static class ExcelHelper
{
    static readonly string[] CommonScoreboardHeader = { "排名", "战队", "队长", "队员", "学号", "手机号", "解题数量", "得分时间", "总分" };
    static readonly string[] CommonSubmissionHeader = { "提交状态", "提交时间", "战队", "用户", "题目", "提交内容", "用户邮箱" };

    public static MemoryStream GetScoreboardExcel(ScoreboardModel scoreboard, Game game)
    {
        if (scoreboard.Items.FirstOrDefault()?.TeamInfo is null)
            throw new ArgumentException("Team is not loaded");

        var workbook = new XSSFWorkbook();
        ISheet? boardSheet = workbook.CreateSheet("排行榜");
        ICellStyle headerStyle = GetHeaderStyle(workbook);
        var challIds = WriteBoardHeader(boardSheet, headerStyle, scoreboard, game);
        WriteBoardContent(boardSheet, scoreboard, challIds, game);

        var stream = new MemoryStream();
        workbook.Write(stream, true);
        return stream;
    }

    public static MemoryStream GetSubmissionExcel(IEnumerable<Submission> submissions, IStringLocalizer<Program> localizer)
    {
        var workbook = new XSSFWorkbook();
        ISheet? subSheet = workbook.CreateSheet("全部提交");
        ICellStyle headerStyle = GetHeaderStyle(workbook);
        WriteSubmissionHeader(subSheet, headerStyle);
        WriteSubmissionContent(subSheet, submissions, localizer);

        var stream = new MemoryStream();
        workbook.Write(stream, true);
        return stream;
    }

    static ICellStyle GetHeaderStyle(XSSFWorkbook workbook)
    {
        ICellStyle? style = workbook.CreateCellStyle();
        IFont? boldFontStyle = workbook.CreateFont();

        boldFontStyle.IsBold = true;
        style.SetFont(boldFontStyle);
        style.BorderBottom = BorderStyle.Medium;
        style.VerticalAlignment = VerticalAlignment.Center;
        style.Alignment = HorizontalAlignment.Center;

        return style;
    }

    static void WriteSubmissionHeader(ISheet sheet, ICellStyle style)
    {
        IRow? row = sheet.CreateRow(0);
        var colIndex = 0;

        foreach (var col in CommonSubmissionHeader)
        {
            ICell? cell = row.CreateCell(colIndex++);
            cell.SetCellValue(col);
            cell.CellStyle = style;
        }
    }

    static void WriteSubmissionContent(ISheet sheet, IEnumerable<Submission> submissions, IStringLocalizer<Program> localizer)
    {
        var rowIndex = 1;

        foreach (Submission item in submissions)
        {
            IRow? row = sheet.CreateRow(rowIndex);
<<<<<<< HEAD
            row.CreateCell(0).SetCellValue(item.Status.ToShortString(localizer));
            row.CreateCell(1).SetCellValue(item.SubmitTimeUTC.ToString("u"));
=======
            row.CreateCell(0).SetCellValue(item.Status.ToShortString());
            row.CreateCell(1).SetCellValue(item.SubmitTimeUtc.ToString("u"));
>>>>>>> d1770cb1
            row.CreateCell(2).SetCellValue(item.TeamName);
            row.CreateCell(3).SetCellValue(item.UserName);
            row.CreateCell(4).SetCellValue(item.ChallengeName);
            row.CreateCell(5).SetCellValue(item.Answer);
            row.CreateCell(6).SetCellValue(item.User.Email);

            rowIndex++;
        }
    }

    static int[] WriteBoardHeader(ISheet sheet, ICellStyle style, ScoreboardModel scoreboard, Game game)
    {
        IRow? row = sheet.CreateRow(0);
        var colIndex = 0;
        var challIds = new List<int>();
        var withOrg = game.Organizations is not null && game.Organizations.Count > 0;

        foreach (var col in CommonScoreboardHeader)
        {
            ICell? cell = row.CreateCell(colIndex++);
            cell.SetCellValue(col);
            cell.CellStyle = style;

            if (withOrg && colIndex == 2)
            {
                cell = row.CreateCell(colIndex++);
                cell.SetCellValue("所属组织");
                cell.CellStyle = style;
            }
        }

        foreach (KeyValuePair<ChallengeTag, IEnumerable<ChallengeInfo>> type in scoreboard.Challenges)
            foreach (ChallengeInfo chall in type.Value)
            {
                ICell? cell = row.CreateCell(colIndex++);
                cell.SetCellValue(chall.Title);
                cell.CellStyle = style;
                challIds.Add(chall.Id);
            }

        return challIds.ToArray();
    }

    static void WriteBoardContent(ISheet sheet, ScoreboardModel scoreboard, int[] challIds, Game game)
    {
        var rowIndex = 1;
        var withOrg = game.Organizations is not null && game.Organizations.Count > 0;

        foreach (ScoreboardItem item in scoreboard.Items)
        {
            var colIndex = 0;
            IRow? row = sheet.CreateRow(rowIndex);
            row.CreateCell(colIndex++).SetCellValue(item.Rank);
            row.CreateCell(colIndex++).SetCellValue(item.Name);

            if (withOrg)
                row.CreateCell(colIndex++).SetCellValue(item.Organization);

            row.CreateCell(colIndex++).SetCellValue(item.TeamInfo!.Captain!.RealName);
            row.CreateCell(colIndex++).SetCellValue(string.Join("/", item.TeamInfo!.Members.Select(m => m.RealName)));
            row.CreateCell(colIndex++).SetCellValue(string.Join("/", item.TeamInfo!.Members.Select(m => m.StdNumber)));
            row.CreateCell(colIndex++)
                .SetCellValue(string.Join("/", item.TeamInfo!.Members.Select(m => m.PhoneNumber)));

            row.CreateCell(colIndex++).SetCellValue(item.SolvedCount);
            row.CreateCell(colIndex++).SetCellValue(item.LastSubmissionTime.ToString("u"));
            row.CreateCell(colIndex++).SetCellValue(item.Score);

            foreach (var challId in challIds)
            {
                ChallengeItem chall = item.Challenges.Single(c => c.Id == challId);
                row.CreateCell(colIndex++).SetCellValue(chall.Score);
            }

            rowIndex++;
        }
    }
}<|MERGE_RESOLUTION|>--- conflicted
+++ resolved
@@ -73,13 +73,8 @@
         foreach (Submission item in submissions)
         {
             IRow? row = sheet.CreateRow(rowIndex);
-<<<<<<< HEAD
             row.CreateCell(0).SetCellValue(item.Status.ToShortString(localizer));
-            row.CreateCell(1).SetCellValue(item.SubmitTimeUTC.ToString("u"));
-=======
-            row.CreateCell(0).SetCellValue(item.Status.ToShortString());
             row.CreateCell(1).SetCellValue(item.SubmitTimeUtc.ToString("u"));
->>>>>>> d1770cb1
             row.CreateCell(2).SetCellValue(item.TeamName);
             row.CreateCell(3).SetCellValue(item.UserName);
             row.CreateCell(4).SetCellValue(item.ChallengeName);
