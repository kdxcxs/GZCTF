--- conflicted
+++ resolved
@@ -69,20 +69,12 @@
 
                     if (ans == AnswerResult.NotFound)
                     {
-<<<<<<< HEAD
-                        logger.Log(localizer["FlagChecker_UnknownInstance", item.Team.Name, item.Challenge.Title], item.User,
-=======
-                        logger.Log($"[实例未知] 未找到队伍 [{item.Team.Name}] 提交题目 [{item.GameChallenge.Title}] 的实例", item.User,
->>>>>>> d1770cb1
+                        logger.Log(localizer["FlagChecker_UnknownInstance", item.Team.Name, item.GameChallenge.Title], item.User,
                             TaskStatus.NotFound, LogLevel.Warning);
                     }
                     else if (ans == AnswerResult.Accepted)
                     {
-<<<<<<< HEAD
-                        logger.Log(localizer["FlagChecker_AnswerAccepted", item.Team.Name, item.Challenge.Title, item.Answer],
-=======
-                        logger.Log($"[提交正确] 队伍 [{item.Team.Name}] 提交题目 [{item.GameChallenge.Title}] 的答案 [{item.Answer}]",
->>>>>>> d1770cb1
+                        logger.Log(localizer["FlagChecker_AnswerAccepted", item.Team.Name, item.GameChallenge.Title, item.Answer],
                             item.User, TaskStatus.Success, LogLevel.Information);
 
                         await eventRepository.AddEvent(GameEvent.FromSubmission(item, type, ans, localizer), token);
@@ -93,11 +85,7 @@
                     }
                     else
                     {
-<<<<<<< HEAD
-                        logger.Log(localizer["FlagChecker_AnswerRejected", item.Team.Name, item.Challenge.Title, item.Answer],
-=======
-                        logger.Log($"[提交错误] 队伍 [{item.Team.Name}] 提交题目 [{item.GameChallenge.Title}] 的答案 [{item.Answer}]",
->>>>>>> d1770cb1
+                        logger.Log(localizer["FlagChecker_AnswerRejected", item.Team.Name, item.GameChallenge.Title, item.Answer],
                             item.User, TaskStatus.Failed, LogLevel.Information);
 
                         await eventRepository.AddEvent(GameEvent.FromSubmission(item, type, ans, localizer), token);
@@ -108,22 +96,14 @@
                         if (ans == AnswerResult.CheatDetected)
                         {
                             logger.Log(
-<<<<<<< HEAD
-                                localizer["FlagChecker_CheatDetected", item.Team.Name, item.Challenge.Title, result.SourceTeamName ?? ""],
-=======
-                                $"[作弊检查] 队伍 [{item.Team.Name}] 疑似违规 [{item.GameChallenge.Title}]，相关队伍 [{result.SourceTeamName}]",
->>>>>>> d1770cb1
+                                localizer["FlagChecker_CheatDetected", item.Team.Name, item.GameChallenge.Title, result.SourceTeamName ?? ""],
                                 item.User, TaskStatus.Success, LogLevel.Information);
                             await eventRepository.AddEvent(
                                 new()
                                 {
                                     Type = EventType.CheatDetected,
                                     Content =
-<<<<<<< HEAD
-                                        localizer["FlagChecker_CheatDetectedEvent", item.Challenge.Title, item.Team.Name, result.SourceTeamName ?? ""],
-=======
-                                        $"题目 [{item.GameChallenge.Title}] 疑似发生违规，相关队伍 [{item.Team.Name}] 和 [{result.SourceTeamName}]",
->>>>>>> d1770cb1
+                                        localizer["FlagChecker_CheatDetectedEvent", item.GameChallenge.Title, item.Team.Name, result.SourceTeamName ?? ""],
                                     TeamId = item.TeamId,
                                     UserId = item.UserId,
                                     GameId = item.GameId
